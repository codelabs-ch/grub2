# -*- makefile -*-

<<<<<<< HEAD
COMMON_ASFLAGS	= -m32 -nostdinc -fno-builtin
COMMON_CFLAGS	= -ffreestanding -mrtd -mregparm=3
COMMON_LDFLAGS	= -nostdlib

# Used by various components.  These rules need to precede them.
script/lexer.c_DEPENDENCIES = grub_script.tab.h grub_script.yy.h
=======
COMMON_CFLAGS	= -mrtd -mregparm=3
>>>>>>> 1d63a066

# Images.
pkglib_PROGRAMS = kernel.img

# For kernel.img.
kernel_img_SOURCES = kern/i386/ieee1275/startup.S \
	kern/i386/misc.S \
	kern/i386/ieee1275/init.c \
	kern/ieee1275/init.c \
	kern/ieee1275/mmap.c \
	kern/ieee1275/cmain.c kern/ieee1275/openfw.c \
	kern/main.c kern/device.c \
	kern/disk.c kern/dl.c kern/file.c kern/fs.c kern/err.c \
	kern/misc.c kern/mm.c kern/term.c \
	kern/rescue_parser.c kern/rescue_reader.c \
	kern/$(target_cpu)/dl.c kern/parser.c kern/partition.c \
	kern/env.c \
	kern/time.c kern/list.c kern/handler.c kern/command.c kern/corecmd.c \
	kern/generic/millisleep.c \
	kern/ieee1275/ieee1275.c \
	term/ieee1275/ofconsole.c \
	disk/ieee1275/ofdisk.c \
	symlist.c
kernel_img_HEADERS += ieee1275/ieee1275.h
kernel_img_CFLAGS = $(COMMON_CFLAGS)
kernel_img_ASFLAGS = $(COMMON_ASFLAGS)
kernel_img_LDFLAGS = $(COMMON_LDFLAGS) -Wl,-N,-S,-Ttext,0x10000,-Bstatic

# Scripts.
sbin_SCRIPTS = grub-install

# For grub-install.
grub_install_SOURCES = util/ieee1275/grub-install.in

# Modules.
pkglib_MODULES = halt.mod suspend.mod		\
	aout.mod linux.mod	\
	nand.mod datetime.mod	\
	mmap.mod

# For mmap.mod.
mmap_mod_SOURCES = mmap/mmap.c mmap/i386/uppermem.c mmap/i386/mmap.c
mmap_mod_CFLAGS = $(COMMON_CFLAGS)
mmap_mod_LDFLAGS = $(COMMON_LDFLAGS)
mmap_mod_ASFLAGS = $(COMMON_ASFLAGS)

# For aout.mod.
aout_mod_SOURCES = loader/aout.c
aout_mod_CFLAGS = $(COMMON_CFLAGS)
aout_mod_LDFLAGS = $(COMMON_LDFLAGS)

# For suspend.mod
suspend_mod_SOURCES = commands/ieee1275/suspend.c
suspend_mod_CFLAGS = $(COMMON_CFLAGS)
suspend_mod_LDFLAGS = $(COMMON_LDFLAGS)

# For halt.mod
halt_mod_SOURCES = commands/halt.c
halt_mod_CFLAGS = $(COMMON_CFLAGS)
halt_mod_LDFLAGS = $(COMMON_LDFLAGS)

# For linux.mod.
linux_mod_SOURCES = loader/i386/ieee1275/linux.c
linux_mod_CFLAGS = $(COMMON_CFLAGS)
linux_mod_LDFLAGS = $(COMMON_LDFLAGS)

# For nand.mod.
nand_mod_SOURCES = disk/ieee1275/nand.c
nand_mod_CFLAGS = $(COMMON_CFLAGS)
nand_mod_LDFLAGS = $(COMMON_LDFLAGS)

# For datetime.mod
datetime_mod_SOURCES = lib/cmos_datetime.c
datetime_mod_CFLAGS = $(COMMON_CFLAGS)
datetime_mod_LDFLAGS = $(COMMON_LDFLAGS)

include $(srcdir)/conf/i386.mk
include $(srcdir)/conf/common.mk<|MERGE_RESOLUTION|>--- conflicted
+++ resolved
@@ -1,15 +1,6 @@
 # -*- makefile -*-
 
-<<<<<<< HEAD
-COMMON_ASFLAGS	= -m32 -nostdinc -fno-builtin
-COMMON_CFLAGS	= -ffreestanding -mrtd -mregparm=3
-COMMON_LDFLAGS	= -nostdlib
-
-# Used by various components.  These rules need to precede them.
-script/lexer.c_DEPENDENCIES = grub_script.tab.h grub_script.yy.h
-=======
 COMMON_CFLAGS	= -mrtd -mregparm=3
->>>>>>> 1d63a066
 
 # Images.
 pkglib_PROGRAMS = kernel.img
