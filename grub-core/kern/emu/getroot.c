--- conflicted
+++ resolved
@@ -640,7 +640,56 @@
   return os_dev;
 }
 
-<<<<<<< HEAD
+#ifdef HAVE_DEVICE_MAPPER
+
+static int
+grub_util_open_dm (const char *os_dev, struct dm_tree **tree,
+		   struct dm_tree_node **node)
+{
+  uint32_t maj, min;
+  struct stat st;
+
+  *node = NULL;
+  *tree = NULL;
+
+  if ((strncmp ("/dev/mapper/", os_dev, 12) != 0))
+    return 0;
+
+  if (stat (os_dev, &st) < 0)
+    return 0;
+
+  *tree = dm_tree_create ();
+  if (! *tree)
+    {
+      grub_printf ("Failed to create tree\n");
+      grub_dprintf ("hostdisk", "dm_tree_create failed\n");
+      return 0;
+    }
+
+  maj = major (st.st_rdev);
+  min = minor (st.st_rdev);
+
+  if (! dm_tree_add_dev (*tree, maj, min))
+    {
+      grub_dprintf ("hostdisk", "dm_tree_add_dev failed\n");
+      dm_tree_free (*tree);
+      *tree = NULL;
+      return 0;
+    }
+
+  *node = dm_tree_find_node (*tree, maj, min);
+  if (! *node)
+    {
+      grub_dprintf ("hostdisk", "dm_tree_find_node failed\n");
+      dm_tree_free (*tree);
+      *tree = NULL;
+      return 0;
+    }
+  return 1;
+}
+
+#endif
+
 static char *
 get_dm_uuid (const char *os_dev)
 {
@@ -650,129 +699,38 @@
 #ifdef HAVE_DEVICE_MAPPER
   {
     struct dm_tree *tree;
-    uint32_t maj, min;
-    struct dm_tree_node *node = NULL;
+    struct dm_tree_node *node;
     const char *node_uuid;
     char *ret;
-    struct stat st;
-
-    if (stat (os_dev, &st) < 0)
+
+    if (!grub_util_open_dm (os_dev, &tree, &node))
       return NULL;
 
-    tree = dm_tree_create ();
-    if (! tree)
-      {
-	grub_printf ("Failed to create tree\n");
-	grub_dprintf ("hostdisk", "dm_tree_create failed\n");
-	return NULL;
-      }
-
-    maj = major (st.st_rdev);
-    min = minor (st.st_rdev);
-
-    if (! dm_tree_add_dev (tree, maj, min))
-      {
-	grub_dprintf ("hostdisk", "dm_tree_add_dev failed\n");
-	dm_tree_free (tree);
-	return NULL;
-      }
-
-    node = dm_tree_find_node (tree, maj, min);
-    if (! node)
-      {
-	grub_dprintf ("hostdisk", "dm_tree_find_node failed\n");
-	dm_tree_free (tree);
-	return NULL;
-      }
-=======
-#ifdef HAVE_DEVICE_MAPPER
-
-static int
-grub_util_open_dm (const char *os_dev, struct dm_tree **tree,
-		   struct dm_tree_node **node)
-{
-  uint32_t maj, min;
-  struct stat st;
-
-  *node = NULL;
-  *tree = NULL;
-
-  if ((strncmp ("/dev/mapper/", os_dev, 12) != 0))
-    return 0;
-
-  if (stat (os_dev, &st) < 0)
-    return 0;
-
-  *tree = dm_tree_create ();
-  if (! *tree)
-    {
-      grub_printf ("Failed to create tree\n");
-      grub_dprintf ("hostdisk", "dm_tree_create failed\n");
-      return 0;
-    }
-
-  maj = major (st.st_rdev);
-  min = minor (st.st_rdev);
-
-  if (! dm_tree_add_dev (*tree, maj, min))
-    {
-      grub_dprintf ("hostdisk", "dm_tree_add_dev failed\n");
-      dm_tree_free (*tree);
-      *tree = NULL;
-      return 0;
-    }
-
-  *node = dm_tree_find_node (*tree, maj, min);
-  if (! *node)
-    {
-      grub_dprintf ("hostdisk", "dm_tree_find_node failed\n");
-      dm_tree_free (*tree);
-      *tree = NULL;
-      return 0;
-    }
-  return 1;
-}
-
-#endif
-
-static int
-grub_util_is_lvm (const char *os_dev)
-{
-  if ((strncmp ("/dev/mapper/", os_dev, 12) != 0))
-    return 0;
-  
-#ifdef HAVE_DEVICE_MAPPER
-  {
-    const char *node_uuid;
-    struct dm_tree *tree;
-    struct dm_tree_node *node;
-
-    if (!grub_util_open_dm (os_dev, &tree, &node))
-      return 0;
-
->>>>>>> 716aa45e
     node_uuid = dm_tree_node_get_uuid (node);
     if (! node_uuid)
       {
 	grub_dprintf ("hostdisk", "%s has no DM uuid\n", os_dev);
 	dm_tree_free (tree);
-<<<<<<< HEAD
 	return NULL;
       }
 
     ret = grub_strdup (node_uuid);
+
     dm_tree_free (tree);
+
     return ret;
   }
-#else
+#endif
+
   return NULL;
-#endif /* HAVE_DEVICE_MAPPER */
 }
 
 static enum grub_dev_abstraction_types
 grub_util_get_dm_abstraction (const char *os_dev)
 {
+#ifdef HAVE_DEVICE_MAPPER
   char *uuid;
+
   uuid = get_dm_uuid (os_dev);
 
   if (uuid == NULL)
@@ -791,21 +749,11 @@
 
   grub_free (uuid);
   return GRUB_DEV_ABSTRACTION_NONE;
-=======
-	return 0;
-      }
-    if (strncmp (node_uuid, "LVM-", 4) != 0)
-      {
-	dm_tree_free (tree);
-	return 0;
-      }
-    dm_tree_free (tree);
-    return 1;
-  }
 #else
-  return 1;
-#endif /* HAVE_DEVICE_MAPPER */
->>>>>>> 716aa45e
+  if ((strncmp ("/dev/mapper/", os_dev, 12) != 0))
+    return GRUB_DEV_ABSTRACTION_NONE;
+  return GRUB_DEV_ABSTRACTION_LVM;  
+#endif
 }
 
 int
@@ -818,17 +766,11 @@
   if (grub_util_biosdisk_is_present (os_dev))
     return GRUB_DEV_ABSTRACTION_NONE;
 
-<<<<<<< HEAD
   /* Check for LVM and LUKS.  */
   ret = grub_util_get_dm_abstraction (os_dev);
 
   if (ret != GRUB_DEV_ABSTRACTION_NONE)
     return ret;
-=======
-  /* Check for LVM.  */
-  if (grub_util_is_lvm (os_dev))
-    return GRUB_DEV_ABSTRACTION_LVM;
->>>>>>> 716aa45e
 
   /* Check for RAID.  */
   if (!strncmp (os_dev, "/dev/md", 7) && ! grub_util_device_is_mapped (os_dev))
@@ -926,6 +868,7 @@
   switch (grub_util_get_dev_abstraction (os_dev))
     {
     case GRUB_DEV_ABSTRACTION_LVM:
+    case GRUB_DEV_ABSTRACTION_LUKS:
 #ifdef HAVE_DEVICE_MAPPER
       {
 	struct dm_tree *tree;
