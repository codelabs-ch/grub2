--- conflicted
+++ resolved
@@ -173,27 +173,6 @@
   for (;;) ;
 }
 #endif
-
-<<<<<<< HEAD
-int
-grub_efi_exit_boot_services (grub_efi_uintn_t map_key)
-{
-  grub_efi_boot_services_t *b;
-  grub_efi_status_t status;
-
-  b = grub_efi_system_table->boot_services;
-  status = efi_call_2 (b->exit_boot_services, grub_efi_image_handle, map_key);
-  return status == GRUB_EFI_SUCCESS;
-=======
-void
-grub_halt (void)
-{
-  grub_efi_fini ();
-  efi_call_4 (grub_efi_system_table->runtime_services->reset_system,
-              GRUB_EFI_RESET_SHUTDOWN, GRUB_EFI_SUCCESS, 0, NULL);
-  for (;;) ;
->>>>>>> 51c23159
-}
 
 grub_err_t
 grub_efi_set_virtual_address_map (grub_efi_uintn_t memory_map_size,
