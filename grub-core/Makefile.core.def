AutoGen definitions Makefile.tpl;

script = {
  installdir = noinst;
  name = gensyminfo.sh;
  common = gensyminfo.sh.in;
};

script = {
  installdir = noinst;
  name = genmod.sh;
  common = genmod.sh.in;
};

script = {
  installdir = noinst;
  name = modinfo.sh;
  common = modinfo.sh.in;
};

script = {
  installdir = platform;
  name = gmodule.pl;
  common = gmodule.pl.in;
};

script = {
  installdir = platform;
  name = gdb_grub;
  common = gdb_grub.in;
};

kernel = {
  name = kernel;

  nostrip = emu;

  emu_ldflags              = '-Wl,-r,-d';
  i386_efi_ldflags         = '-Wl,-r,-d';
  i386_efi_stripflags      = '--strip-unneeded -K start -R .note -R .comment';
  x86_64_efi_ldflags       = '-Wl,-r,-d';
  x86_64_efi_stripflags    = '--strip-unneeded -K start -R .note -R .comment';

  ia64_efi_cflags = '-fno-builtin -fpic -minline-int-divide-max-throughput';
  ia64_efi_ldflags = '-Wl,-r,-d';
  ia64_efi_stripflags = '--strip-unneeded -K start -R .note -R .comment';

  i386_pc_ldflags          = '$(TARGET_IMG_LDFLAGS)';
  i386_pc_ldflags          = '$(TARGET_IMG_BASE_LDOPT),0x9000';

  i386_qemu_ldflags        = '$(TARGET_IMG_LDFLAGS)';
  i386_qemu_ldflags        = '$(TARGET_IMG_BASE_LDOPT),0x8200';

  ldadd = '$(LDADD_KERNEL)';

  i386_coreboot_ldflags    = '-Wl,-Ttext=0x8200';
  i386_multiboot_ldflags   = '-Wl,-Ttext=0x8200';
  i386_ieee1275_ldflags    = '-Wl,-Ttext=0x10000';
  mips_loongson_ldflags    = '-Wl,-Ttext,0x80200000';
  powerpc_ieee1275_ldflags = '-Wl,-Ttext,0x200000';
  sparc64_ieee1275_ldflags = '-Wl,-Ttext,0x4400';
  mips_arc_ldflags    = '-Wl,-Ttext,0x8bd00000';
  mips_qemu_mips_ldflags    = '-Wl,-Ttext,0x80200000';

  mips_loongson_cppflags = '-DUSE_ASCII_FAILBACK';
  i386_qemu_cppflags     = '-DGRUB_BOOT_MACHINE_LINK_ADDR=$(GRUB_BOOT_MACHINE_LINK_ADDR)';
  emu_cflags = '$(CFLAGS_GNULIB)';
  emu_cppflags = '$(CPPFLAGS_GNULIB)';

  i386_pc_startup = kern/i386/pc/startup.S;
  i386_efi_startup = kern/i386/efi/startup.S;
  x86_64_efi_startup = kern/x86_64/efi/startup.S;
  i386_qemu_startup = kern/i386/qemu/startup.S;
  i386_ieee1275_startup = kern/i386/ieee1275/startup.S;
  i386_coreboot_startup = kern/i386/coreboot/startup.S;
  i386_multiboot_startup = kern/i386/coreboot/startup.S;
  mips_startup = kern/mips/startup.S;
  sparc64_ieee1275_startup = kern/sparc64/ieee1275/crt0.S;
  powerpc_ieee1275_startup = kern/powerpc/ieee1275/startup.S;

  common = kern/command.c;
  common = kern/corecmd.c;
  common = kern/device.c;
  common = kern/disk.c;
  common = kern/dl.c;
  common = kern/env.c;
  common = kern/err.c;
  common = kern/file.c;
  common = kern/fs.c;
  common = kern/list.c;
  common = kern/main.c;
  common = kern/misc.c;
  common = kern/parser.c;
  common = kern/partition.c;
  common = kern/rescue_parser.c;
  common = kern/rescue_reader.c;
  common = kern/term.c;

  noemu = kern/mm.c;
  noemu = kern/time.c;
  noemu = kern/generic/millisleep.c;

  noemu_nodist = symlist.c;

  i386_pc = kern/generic/rtc_get_time_ms.c;
  i386_qemu = kern/generic/rtc_get_time_ms.c;
  i386_coreboot = kern/generic/rtc_get_time_ms.c;
  i386_multiboot = kern/generic/rtc_get_time_ms.c;
  mips = kern/generic/rtc_get_time_ms.c;

  ieee1275 = disk/ieee1275/ofdisk.c;
  ieee1275 = kern/ieee1275/cmain.c;
  ieee1275 = kern/ieee1275/ieee1275.c;
  ieee1275 = kern/ieee1275/mmap.c;
  ieee1275 = kern/ieee1275/openfw.c;
  ieee1275 = term/ieee1275/console.c;
  ieee1275 = kern/ieee1275/init.c;

  terminfoinkernel = term/terminfo.c;
  terminfoinkernel = term/tparm.c;
  terminfoinkernel = commands/extcmd.c;
  terminfoinkernel = lib/arg.c;

  i386 = kern/i386/dl.c;

  i386_coreboot_multiboot_qemu = kern/i386/coreboot/init.c;
  i386_coreboot_multiboot_qemu = term/i386/pc/vga_text.c;

  i386_coreboot_multiboot_qemu = term/i386/vga_common.c;
  i386_pc = term/i386/vga_common.c;

  x86 = kern/i386/pit.c;

  efi = disk/efi/efidisk.c;
  efi = kern/efi/efi.c;
  efi = kern/efi/init.c;
  efi = kern/efi/mm.c;
  efi = term/efi/console.c;

  i386_efi = kern/i386/tsc.c;
  i386_efi = kern/i386/efi/init.c;

  x86_64_efi = kern/i386/tsc.c;
  x86_64_efi = kern/x86_64/dl.c;
  x86_64_efi = kern/x86_64/efi/callwrap.S;
  x86_64_efi = kern/i386/efi/init.c;

  ia64_efi = kern/ia64/efi/startup.S;
  ia64_efi = kern/ia64/efi/init.c;
  ia64_efi = kern/ia64/dl.c;
  ia64_efi = kern/ia64/dl_helper.c;

  i386_pc = kern/i386/pc/init.c;
  i386_pc = kern/i386/pc/mmap.c;
  i386_pc = kern/i386/tsc.c;
  i386_pc = term/i386/pc/console.c;

  i386_qemu = bus/pci.c;
  i386_qemu = kern/vga_init.c;
  i386_qemu = kern/i386/qemu/mmap.c;
  i386_qemu = kern/i386/tsc.c;

  i386_coreboot = kern/i386/coreboot/mmap.c;
  i386_coreboot = kern/i386/tsc.c;

  i386_multiboot = kern/i386/multiboot_mmap.c;
  i386_multiboot = kern/i386/tsc.c;

  mips = kern/mips/cache.S;
  mips = kern/mips/dl.c;
  mips = kern/mips/init.c;

  mips_qemu_mips = kern/mips/qemu_mips/init.c;
  mips_qemu_mips = term/ns8250.c;
  mips_qemu_mips = term/serial.c;
  mips_qemu_mips = term/at_keyboard.c;
  mips_qemu_mips = commands/keylayouts.c;
  mips_qemu_mips = term/i386/pc/vga_text.c;
  mips_qemu_mips = term/i386/vga_common.c;
  mips_qemu_mips = kern/vga_init.c;

  mips_arc = kern/mips/arc/init.c;
  mips_arc = term/arc/console.c;
  mips_arc = disk/arc/arcdisk.c;

  mips_loongson = term/ns8250.c;
  mips_loongson = bus/bonito.c;
  mips_loongson = bus/cs5536.c;
  mips_loongson = bus/pci.c;
  mips_loongson = kern/mips/loongson/init.c;
  mips_loongson = term/at_keyboard.c;
  mips_loongson = term/serial.c;
  mips_loongson = video/sm712.c;
  mips_loongson = video/sis315pro.c;
  mips_loongson = video/radeon_fuloong2e.c;
  extra_dist = video/sm712_init.c;
  mips_loongson = commands/keylayouts.c;

  powerpc_ieee1275 = kern/powerpc/cache.S;
  powerpc_ieee1275 = kern/powerpc/dl.c;

  sparc64_ieee1275 = kern/sparc64/cache.S;
  sparc64_ieee1275 = kern/sparc64/dl.c;
  sparc64_ieee1275 = kern/sparc64/ieee1275/ieee1275.c;

  emu = disk/host.c;
  emu = gnulib/progname.c;
  emu = gnulib/error.c;
  emu = kern/emu/cache_s.S;
  emu = kern/emu/hostdisk.c;
  emu = kern/emu/hostfs.c;
  emu = kern/emu/main.c;
  emu = kern/emu/argp_common.c;
  emu = kern/emu/misc.c;
  emu = kern/emu/mm.c;
  emu = kern/emu/time.c;
  emu = kern/emu/cache.c;
  emu = term/emu/console.c;

  videoinkernel = term/gfxterm.c;
  videoinkernel = font/font.c;
  videoinkernel = font/font_cmd.c;
  videoinkernel = io/bufio.c;
  videoinkernel = video/bitmap.c;
  videoinkernel = video/bitmap_scale.c;
  videoinkernel = video/colors.c;
  videoinkernel = video/fb/fbblit.c;
  videoinkernel = video/fb/fbfill.c;
  videoinkernel = video/fb/fbutil.c;
  videoinkernel = video/fb/video_fb.c;
  videoinkernel = video/video.c;

  videoinkernel = commands/boot.c;

  extra_dist = kern/i386/int.S;
  extra_dist = kern/i386/realmode.S;
  extra_dist = kern/i386/pc/lzma_decode.S;
  extra_dist = kern/mips/cache_flush.S;
};

program = {
  name = grub-emu;
  mansection = 1;

  emu = kern/emu/full.c;
  emu_nodist = grub_emu_init.c;

  ldadd = 'kernel.img$(EXEEXT)';
  ldadd = '$(MODULE_FILES)';
  ldadd = '$(LIBUTIL) $(LIBCURSES) $(LIBSDL) $(LIBUSB) $(LIBPCIACCESS) $(LIBDEVMAPPER) $(LIBZFS) $(LIBNVPAIR) $(LIBGEOM)';

  enable = emu;
};

program = {
  name = grub-emu-lite;

  emu = kern/emu/lite.c;
  emu_nodist = symlist.c;

  ldadd = 'kernel.img$(EXEEXT)';
  ldadd = '$(LIBUTIL) $(LIBCURSES) $(LIBSDL) $(LIBUSB) $(LIBPCIACCESS) $(LIBDEVMAPPER) $(LIBZFS) $(LIBNVPAIR) $(LIBGEOM)';

  enable = emu;
};

image = {
  name = boot;
  i386_pc = boot/i386/pc/boot.S;
  i386_qemu = boot/i386/qemu/boot.S;
  sparc64_ieee1275 = boot/sparc64/ieee1275/boot.S;

  i386_pc_ldflags = '$(TARGET_IMG_LDFLAGS)';
  i386_pc_ldflags = '$(TARGET_IMG_BASE_LDOPT),0x7C00';

  i386_qemu_ldflags = '$(TARGET_IMG_LDFLAGS)';
  i386_qemu_ldflags = '$(TARGET_IMG_BASE_LDOPT),$(GRUB_BOOT_MACHINE_LINK_ADDR)';
  i386_qemu_ccasflags = '-DGRUB_BOOT_MACHINE_LINK_ADDR=$(GRUB_BOOT_MACHINE_LINK_ADDR)';

  sparc64_ieee1275_objcopyflags = '-O a.out-sunos-big';
  sparc64_ieee1275_ldflags = ' -Wl,-Ttext=0x4000';

  objcopyflags = '-O binary';
  enable = i386_pc;
  enable = i386_qemu;
  enable = sparc64_ieee1275;
};

image = {
  name = cdboot;
  i386_pc = boot/i386/pc/cdboot.S;
  i386_pc_ldflags = '$(TARGET_IMG_LDFLAGS)';
  i386_pc_ldflags = '$(TARGET_IMG_BASE_LDOPT),0x7C00';
  objcopyflags = '-O binary';
  enable = i386_pc;
};

image = {
  name = pxeboot;
  i386_pc = boot/i386/pc/pxeboot.S;

  i386_pc_ldflags = '$(TARGET_IMG_LDFLAGS)';
  i386_pc_ldflags = '$(TARGET_IMG_BASE_LDOPT),0x7C00';

  objcopyflags = '-O binary';
  enable = i386_pc;
};

image = {
  name = diskboot;
  i386_pc = boot/i386/pc/diskboot.S;

  i386_pc_ldflags = '$(TARGET_IMG_LDFLAGS)';
  i386_pc_ldflags = '$(TARGET_IMG_BASE_LDOPT),0x8000';

  sparc64_ieee1275 = boot/sparc64/ieee1275/diskboot.S;
  sparc64_ieee1275_ldflags = '-Wl,-Ttext=0x4200';

  objcopyflags = '-O binary';

  enable = i386_pc;
  enable = sparc64_ieee1275;
};

image = {
  name = lnxboot;
  i386_pc = boot/i386/pc/lnxboot.S;

  i386_pc_ldflags = '$(TARGET_IMG_LDFLAGS)';
  i386_pc_ldflags = '$(TARGET_IMG_BASE_LDOPT),0x6000';

  objcopyflags = '-O binary';
  enable = i386_pc;
};

image = {
  name = xz_decompress;
  mips = boot/mips/startup_raw.S;
  common = boot/decompressor/minilib.c;
  common = boot/decompressor/xz.c;
  common = lib/xzembed/xz_dec_bcj.c;
  common = lib/xzembed/xz_dec_lzma2.c;
  common = lib/xzembed/xz_dec_stream.c;

  cppflags = '-I$(srcdir)/lib/posix_wrap -I$(srcdir)/lib/xzembed -DGRUB_EMBED_DECOMPRESSOR=1';

  objcopyflags = '-O binary';
  mips_loongson_ldflags = '-static-libgcc -Wl,-Ttext,0x80100000';
  mips_qemu_mips_ldflags = '-static-libgcc -Wl,-Ttext,0x80100000';
  mips_arc_ldflags = '-static-libgcc -Wl,-Ttext,0x8bc00000';
  ldadd = '-lgcc';
  cflags = '-Wno-unreachable-code -static-libgcc';
  enable = mips;
};

image = {
  name = none_decompress;
  mips = boot/mips/startup_raw.S;
  common = boot/decompressor/none.c;

  cppflags = '-DGRUB_EMBED_DECOMPRESSOR=1';

  objcopyflags = '-O binary';
  mips_loongson_ldflags = '-static-libgcc -Wl,-Ttext,0x80100000';
  mips_qemu_mips_ldflags = '-static-libgcc -Wl,-Ttext,0x80100000';
  mips_arc_ldflags = '-static-libgcc -Wl,-Ttext,0x8bc00000';
  ldadd = '-lgcc';
  cflags = '-static-libgcc';
  enable = mips;
};

image = {
  name = lzma_decompress;
  i386_pc = boot/i386/pc/startup_raw.S;

  objcopyflags = '-O binary';
  ldflags = '$(TARGET_IMG_LDFLAGS) -Wl,-Ttext,0x8200';
  enable = i386_pc;
};

image = {
  name = fwstart;
  mips_loongson = boot/mips/loongson/fwstart.S;
  objcopyflags = '-O binary';
  ldflags = '-static-libgcc -lgcc -Wl,-N,-S,-Ttext,0xbfc00000,-Bstatic';
  enable = mips_loongson;
};

image = {
  name = fwstart_fuloong2f;
  mips_loongson = boot/mips/loongson/fuloong2f.S;
  objcopyflags = '-O binary';
  ldflags = '-static-libgcc -lgcc -Wl,-N,-S,-Ttext,0xbfc00000,-Bstatic';
  enable = mips_loongson;
};

module = {
  name = trig;
  common_nodist = trigtables.c;
  extra_dist = gentrigtables.c;
};

module = {
  name = cs5536;
  x86 = bus/cs5536.c;
  enable = x86;
};

module = {
  name = libusb;
  emu = bus/usb/emu/usb.c;
  enable = emu;
  condition = COND_GRUB_EMU_USB;
};

module = {
  name = lsspd;
  mips_loongson = commands/mips/loongson/lsspd.c;
  enable = mips_loongson;
};

module = {
  name = usb;
  common = bus/usb/usb.c;
  common = bus/usb/usbtrans.c;
  common = bus/usb/usbhub.c;
  enable = usb;
};

module = {
  name = emuusb;
  common = bus/usb/usb.c;
  condition = COND_GRUB_EMU_USB;
};

module = {
  name = usbserial_common;
  common = bus/usb/serial/common.c;
  enable = usb;
};

module = {
  name = usbserial_pl2303;
  common = bus/usb/serial/pl2303.c;
  enable = usb;
};

module = {
  name = usbserial_ftdi;
  common = bus/usb/serial/ftdi.c;
  enable = usb;
};

module = {
  name = uhci;
  common = bus/usb/uhci.c;
  enable = x86;
};

module = {
  name = ohci;
  common = bus/usb/ohci.c;
  enable = pci;
};

module = {
  name = ehci;
  common = bus/usb/ehci.c;
  enable = pci;
};

module = {
  name = pci;
  common = bus/pci.c;

  enable = i386_pc;
  enable = i386_efi;
  enable = x86_64_efi;
  enable = i386_ieee1275;
  enable = i386_coreboot;
  enable = i386_multiboot;
};

module = {
  name = emupci;
  common = bus/emu/pci.c;
  common = commands/lspci.c;

  condition = COND_GRUB_EMU_PCI;
};

module = {
  name = lsdev;
  common = commands/arc/lsdev.c;

  enable = mips_arc;
};

library = {
  name = libgnulib.a;
  common = gnulib/regex.c;
  cflags = '$(CFLAGS_POSIX) $(CFLAGS_GNULIB)';
  cppflags = '$(CPPFLAGS_POSIX) $(CPPFLAGS_GNULIB)';
};

module = {
  name = cmostest;
  common = commands/i386/cmostest.c;
  enable = cmos;
};

module = {
  name = iorw;
  common = commands/iorw.c;
  enable = x86;
};

module = {
  name = regexp;
  common = commands/regexp.c;
  common = commands/wildcard.c;
  ldadd = libgnulib.a;
  cflags = '$(CFLAGS_POSIX) $(CFLAGS_GNULIB)';
  cppflags = '$(CPPFLAGS_POSIX) $(CPPFLAGS_GNULIB)';
};

module = {
  name = acpi;

  common = commands/acpi.c;
  efi = commands/efi/acpi.c;
  i386_pc = commands/i386/pc/acpi.c;
  i386_coreboot = commands/i386/pc/acpi.c;
  i386_multiboot = commands/i386/pc/acpi.c;

  enable = efi;
  enable = i386_pc;
  enable = i386_coreboot;
  enable = i386_multiboot;
};

module = {
  name = lsacpi;

  common = commands/lsacpi.c;

  enable = efi;
  enable = i386_pc;
  enable = i386_coreboot;
  enable = i386_multiboot;
};

module = {
  name = lsefisystab;

  common = commands/efi/lsefisystab.c;

  enable = efi;
};

module = {
  name = lssal;

  common = commands/efi/lssal.c;

  enable = efi;
};

module = {
  name = lsefimmap;

  common = commands/efi/lsefimmap.c;

  enable = efi;
};

module = {
  name = blocklist;
  common = commands/blocklist.c;
};

module = {
  name = boot;
  common = commands/boot.c;
  i386_pc = lib/i386/pc/biosnum.c;
  enable = videomodules;
};

module = {
  name = cat;
  common = commands/cat.c;
};

module = {
  name = cmp;
  common = commands/cmp.c;
};

module = {
  name = configfile;
  common = commands/configfile.c;
};

module = {
  name = cpuid;
  x86 = commands/i386/cpuid.c;
  enable = x86;
};

module = {
  name = date;
  common = commands/date.c;
};

module = {
  name = drivemap;

  i386_pc = commands/i386/pc/drivemap.c;
  i386_pc = commands/i386/pc/drivemap_int13h.S;
  enable = i386_pc;
};

module = {
  name = echo;
  common = commands/echo.c;
};

module = {
  name = extcmd;
  common = commands/extcmd.c;
  common = lib/arg.c;
  enable = terminfomodule;
};

module = {
  name = fixvideo;
  common = commands/efi/fixvideo.c;
  enable = i386_efi;
  enable = x86_64_efi;
};

module = {
  name = gptsync;
  common = commands/gptsync.c;
};

module = {
  name = halt;
  nopc = commands/halt.c;
  i386_pc = commands/i386/pc/halt.c;
  i386_pc = commands/acpihalt.c;
  i386_coreboot = commands/acpihalt.c;
  i386_multiboot = commands/acpihalt.c;
  i386_efi = commands/acpihalt.c;
  x86_64_efi = commands/acpihalt.c;
  i386_multiboot = lib/i386/halt.c;
  i386_coreboot = lib/i386/halt.c;
  i386_qemu = lib/i386/halt.c;
  efi = lib/efi/halt.c;
  ieee1275 = lib/ieee1275/halt.c;
  emu = lib/emu/halt.c;
};

module = {
  name = reboot;
  i386 = lib/i386/reboot.c;
  i386 = lib/i386/reboot_trampoline.S;
  ia64_efi = lib/efi/reboot.c;
  x86_64_efi = lib/efi/reboot.c;
  powerpc_ieee1275 = lib/ieee1275/reboot.c;
  sparc64_ieee1275 = lib/ieee1275/reboot.c;
  mips_arc = lib/mips/arc/reboot.c;
  mips_loongson = lib/mips/loongson/reboot.c;
  mips_qemu_mips = lib/mips/qemu_mips/reboot.c;
  common = commands/reboot.c;
};

module = {
  name = hashsum;
  common = commands/hashsum.c;
};

module = {
  name = hdparm;
  common = commands/hdparm.c;
  common = lib/hexdump.c;
  enable = pci;
  enable = mips_qemu_mips;
};

module = {
  name = help;
  common = commands/help.c;
};

module = {
  name = hexdump;
  common = commands/hexdump.c;
  common = lib/hexdump.c;
};

module = {
  name = keystatus;
  common = commands/keystatus.c;
};

module = {
  name = loadbios;
  common = commands/efi/loadbios.c;
  enable = i386_efi;
  enable = x86_64_efi;
};

module = {
  name = loadenv;
  common = commands/loadenv.c;
  common = lib/envblk.c;
};

module = {
  name = ls;
  common = commands/ls.c;
};

module = {
  name = lsmmap;
  common = commands/lsmmap.c;
};

module = {
  name = lspci;
  common = commands/lspci.c;

  enable = pci;
};

module = {
  name = memrw;
  common = commands/memrw.c;
};

module = {
  name = minicmd;
  common = commands/minicmd.c;
};

module = {
  name = parttool;
  common = commands/parttool.c;
};

module = {
  name = password;
  common = commands/password.c;
};

module = {
  name = password_pbkdf2;
  common = commands/password_pbkdf2.c;
};

module = {
  name = play;
  x86 = commands/i386/pc/play.c;
  enable = x86;
};

module = {
  name = probe;
  common = commands/probe.c;
};

module = {
  name = read;
  common = commands/read.c;
};

module = {
  name = search;
  common = commands/search_wrap.c;
  extra_dist = commands/search.c;
};

module = {
  name = search_fs_file;
  common = commands/search_file.c;
};

module = {
  name = search_fs_uuid;
  common = commands/search_uuid.c;
};

module = {
  name = search_label;
  common = commands/search_label.c;
};

module = {
  name = setpci;
  common = commands/setpci.c;
  enable = pci;
};

module = {
  name = sleep;
  common = commands/sleep.c;
};

module = {
  name = suspend;
  ieee1275 = commands/ieee1275/suspend.c;
  enable = i386_ieee1275;
  enable = powerpc_ieee1275;
};

module = {
  name = terminal;
  common = commands/terminal.c;
};

module = {
  name = test;
  common = commands/test.c;
};

module = {
  name = true;
  common = commands/true.c;
};

module = {
  name = usbtest;
  common = commands/usbtest.c;
  enable = usb;
};

module = {
  name = videoinfo;
  common = commands/videoinfo.c;
};

module = {
  name = videotest;
  common = commands/videotest.c;
};

module = {
  name = xnu_uuid;
  common = commands/xnu_uuid.c;
};

module = {
  name = dm_nv;
  common = disk/dmraid_nvidia.c;
};

module = {
  name = loopback;
  common = disk/loopback.c;
};

module = {
  name = cryptodisk;
  common = disk/cryptodisk.c;
};

module = {
  name = luks;
  common = disk/luks.c;
  common = disk/AFSplitter.c;
};

module = {
  name = geli;
  common = disk/geli.c;
};

module = {
  name = lvm;
  common = disk/lvm.c;
};

module = {
  name = ldm;
  common = disk/ldm.c;
};

module = {
  name = mdraid09;
  common = disk/mdraid_linux.c;
};

module = {
  name = mdraid1x;
  common = disk/mdraid1x_linux.c;
};

module = {
  name = diskfilter;
  common = disk/diskfilter.c;
};

module = {
  name = raid5rec;
  common = disk/raid5_recover.c;
};

module = {
  name = raid6rec;
  common = disk/raid6_recover.c;
};

module = {
  name = scsi;
  common = disk/scsi.c;
};

module = {
  name = memdisk;
  common = disk/memdisk.c;
};

module = {
  name = ata;
  common = disk/ata.c;
  enable = pci;
  enable = mips_qemu_mips;
};

module = {
  name = ahci;
  common = disk/ahci.c;
  enable = pci;
};

module = {
  name = pata;
  common = disk/pata.c;
  enable = pci;
  enable = mips_qemu_mips;
};

module = {
  name = biosdisk;
  i386_pc = disk/i386/pc/biosdisk.c;
  enable = i386_pc;
};

module = {
  name = usbms;
  common = disk/usbms.c;
  enable = usb;
};

module = {
  name = nand;
  ieee1275 = disk/ieee1275/nand.c;
  enable = i386_ieee1275;
};

module = {
  name = efiemu;
  common = efiemu/main.c;
  common = efiemu/i386/loadcore32.c;
  common = efiemu/i386/loadcore64.c;
  i386_pc = efiemu/i386/pc/cfgtables.c;
  i386_coreboot = efiemu/i386/pc/cfgtables.c;
  i386_multiboot = efiemu/i386/pc/cfgtables.c;
  i386_ieee1275 = efiemu/i386/nocfgtables.c;
  i386_qemu = efiemu/i386/nocfgtables.c;
  common = efiemu/mm.c;
  common = efiemu/loadcore_common.c;
  common = efiemu/symbols.c;
  common = efiemu/loadcore32.c;
  common = efiemu/loadcore64.c;
  common = efiemu/prepare32.c;
  common = efiemu/prepare64.c;
  common = efiemu/pnvram.c;
  common = efiemu/i386/coredetect.c;

  extra_dist = efiemu/prepare.c;
  extra_dist = efiemu/loadcore.c;
  extra_dist = efiemu/runtime/efiemu.S;
  extra_dist = efiemu/runtime/efiemu.c;

  enable = i386_pc;
  enable = i386_coreboot;
  enable = i386_ieee1275;
  enable = i386_multiboot;
  enable = i386_qemu;
};

module = {
  name = font;
  common = font/font.c;
  common = font/font_cmd.c;
  enable = videomodules;
};

module = {
  name = affs;
  common = fs/affs.c;
};

module = {
  name = afs;
  common = fs/afs.c;
};

module = {
  name = bfs;
  common = fs/bfs.c;
};

module = {
  name = btrfs;
  common = fs/btrfs.c;
  common = lib/crc.c;
  cflags = '$(CFLAGS_POSIX) -Wno-undef';
  cppflags = '-I$(srcdir)/lib/posix_wrap -I$(srcdir)/lib/minilzo -DMINILZO_HAVE_CONFIG_H';
};

module = {
  name = cpio;
  common = fs/cpio.c;
};

module = {
  name = cpio_be;
  common = fs/cpio_be.c;
};

module = {
  name = newc;
  common = fs/newc.c;
};

module = {
  name = odc;
  common = fs/odc.c;
};

module = {
  name = ext2;
  common = fs/ext2.c;
};

module = {
  name = fat;
  common = fs/fat.c;
};

module = {
  name = exfat;
  common = fs/exfat.c;
};

module = {
  name = fshelp;
  common = fs/fshelp.c;
};

module = {
  name = hfs;
  common = fs/hfs.c;
};

module = {
  name = hfsplus;
  common = fs/hfsplus.c;
};

module = {
  name = iso9660;
  common = fs/iso9660.c;
};

module = {
  name = jfs;
  common = fs/jfs.c;
};

module = {
  name = minix;
  common = fs/minix.c;
};

module = {
  name = minix2;
  common = fs/minix2.c;
};

module = {
  name = minix3;
  common = fs/minix3.c;
};

module = {
  name = nilfs2;
  common = fs/nilfs2.c;
};

module = {
  name = ntfs;
  common = fs/ntfs.c;
};

module = {
  name = ntfscomp;
  common = fs/ntfscomp.c;
};

module = {
  name = reiserfs;
  common = fs/reiserfs.c;
};

module = {
  name = romfs;
  common = fs/romfs.c;
};

module = {
  name = sfs;
  common = fs/sfs.c;
};

module = {
  name = squash4;
  common = fs/squash4.c;
  cflags = '$(CFLAGS_POSIX) -Wno-undef';
  cppflags = '-I$(srcdir)/lib/posix_wrap -I$(srcdir)/lib/xzembed -I$(srcdir)/lib/minilzo -DMINILZO_HAVE_CONFIG_H';
};

module = {
  name = tar;
  common = fs/tar.c;
};

module = {
  name = udf;
  common = fs/udf.c;
};

module = {
  name = ufs1;
  common = fs/ufs.c;
};

module = {
  name = ufs2;
  common = fs/ufs2.c;
};

module = {
  name = xfs;
  common = fs/xfs.c;
};

module = {
  name = zfs;
  common = fs/zfs/zfs.c;
  common = fs/zfs/zfs_lzjb.c;
  common = fs/zfs/zfs_sha256.c;
  common = fs/zfs/zfs_fletcher.c;
};

module = {
  name = zfscrypt;
  common = fs/zfs/zfscrypt.c;
};

module = {
  name = zfsinfo;
  common = fs/zfs/zfsinfo.c;
};

module = {
  name = pxe;
  i386_pc = net/drivers/i386/pc/pxe.c;
  enable = i386_pc;
};

module = {
  name = gettext;
  common = gettext/gettext.c;
};

module = {
  name = gfxmenu;
  common = gfxmenu/gfxmenu.c;
  common = gfxmenu/model.c;
  common = gfxmenu/view.c;
  common = gfxmenu/font.c;
  common = gfxmenu/icon_manager.c;
  common = gfxmenu/theme_loader.c;
  common = gfxmenu/widget-box.c;
  common = gfxmenu/gui_canvas.c;
  common = gfxmenu/gui_circular_progress.c;
  common = gfxmenu/gui_box.c;
  common = gfxmenu/gui_label.c;
  common = gfxmenu/gui_list.c;
  common = gfxmenu/gui_image.c;
  common = gfxmenu/gui_progress_bar.c;
  common = gfxmenu/gui_util.c;
  common = gfxmenu/gui_string_util.c;
};

module = {
  name = hello;
  common = hello/hello.c;
};

module = {
  name = gzio;
  common = io/gzio.c;
};

module = {
  name = bufio;
  common = io/bufio.c;
  enable = videomodules;
};

module = {
  name = elf;
  common = kern/elf.c;
};

module = {
  name = crypto;
  common = lib/crypto.c;

  extra_dist = lib/libgcrypt-grub/cipher/crypto.lst;
};

module = {
  name = pbkdf2;
  common = lib/pbkdf2.c;
};

module = {
  name = relocator;
  common = lib/relocator.c;
  x86 = lib/i386/relocator16.S;
  x86 = lib/i386/relocator32.S;
  x86 = lib/i386/relocator64.S;
  i386 = lib/i386/relocator_asm.S;
  x86_64 = lib/x86_64/relocator_asm.S;
  x86 = lib/i386/relocator.c;
  ieee1275 = lib/ieee1275/relocator.c;
  efi = lib/efi/relocator.c;
  mips = lib/mips/relocator_asm.S;
  mips = lib/mips/relocator.c;
  powerpc = lib/powerpc/relocator_asm.S;
  powerpc = lib/powerpc/relocator.c;

  extra_dist = lib/i386/relocator_common.S;
  extra_dist = kern/powerpc/cache_flush.S;

  enable = mips;
  enable = powerpc;
  enable = x86;
};

module = {
  name = datetime;
  cmos = lib/cmos_datetime.c;
  efi = lib/efi/datetime.c;
  sparc64_ieee1275 = lib/ieee1275/datetime.c;
  powerpc_ieee1275 = lib/ieee1275/datetime.c;
  sparc64_ieee1275 = lib/ieee1275/cmos.c;
  powerpc_ieee1275 = lib/ieee1275/cmos.c;

  mips_arc = lib/arc/datetime.c;
  enable = noemu;
};

module = {
  name = setjmp;
  common = lib/setjmp.S;
  extra_dist = lib/i386/setjmp.S;
  extra_dist = lib/mips/setjmp.S;
  extra_dist = lib/x86_64/setjmp.S;
  extra_dist = lib/sparc64/setjmp.S;
  extra_dist = lib/powerpc/setjmp.S;
  extra_dist = lib/ia64/setjmp.S;
};

module = {
  name = aout;
  common = loader/aout.c;
  enable = x86;
};

module = {
  name = bsd;
  x86 = loader/i386/bsd.c;
  x86 = loader/i386/bsd32.c;
  x86 = loader/i386/bsd64.c;

  extra_dist = loader/i386/bsdXX.c;
  extra_dist = loader/i386/bsd_pagetable.c;

  enable = x86;
};

module = {
  name = plan9;
  i386_pc = loader/i386/pc/plan9.c;
  enable = i386_pc;
};


module = {
  name = linux16;
  i386_pc = loader/i386/pc/linux.c;
  i386_pc = lib/cmdline.c;
  enable = i386_pc;
};

module = {
  name = ntldr;
  i386_pc = loader/i386/pc/ntldr.c;
  enable = i386_pc;
};

module = {
  name = freedos;
  i386_pc = loader/i386/pc/freedos.c;
  enable = i386_pc;
};

module = {
  name = pxechain;
  i386_pc = loader/i386/pc/pxechainloader.c;
  enable = i386_pc;
};

module = {
  name = multiboot2;
  cppflags = "-DGRUB_USE_MULTIBOOT2";

  common = loader/multiboot.c;
  common = loader/multiboot_mbi2.c;
  enable = x86;
  enable = mips;
};

module = {
  name = multiboot;
  common = loader/multiboot.c;
  x86 = loader/i386/multiboot_mbi.c;
  extra_dist = loader/multiboot_elfxx.c;
  enable = x86;
};

module = {
  name = linux;
  x86 = loader/i386/linux.c;
  i386_pc = lib/i386/pc/vesa_modes_table.c;
  mips = loader/mips/linux.c;
  powerpc_ieee1275 = loader/powerpc/ieee1275/linux.c;
  sparc64_ieee1275 = loader/sparc64/ieee1275/linux.c;
  ia64_efi = loader/ia64/efi/linux.c;
  common = lib/cmdline.c;
  enable = noemu;
};

module = {
  name = xnu;
  x86 = loader/xnu_resume.c;
  x86 = loader/i386/xnu.c;
  x86 = loader/macho32.c;
  x86 = loader/macho64.c;
  x86 = loader/macho.c;
  x86 = loader/xnu.c;

  extra_dist = loader/machoXX.c;
  enable = x86;
};

module = {
  name = appleldr;
  common = loader/efi/appleloader.c;
  enable = i386_efi;
  enable = x86_64_efi;
};

module = {
  name = chain;
  efi = loader/efi/chainloader.c;
  i386_pc = loader/i386/pc/chainloader.c;
  i386_coreboot = loader/i386/coreboot/chainloader.c;
  enable = i386_pc;
  enable = i386_coreboot;
  enable = efi;
};

module = {
  name = mmap;
  common = mmap/mmap.c;
  x86 = mmap/i386/uppermem.c;
  x86 = mmap/i386/mmap.c;

  i386_pc = mmap/i386/pc/mmap.c;
  i386_pc = mmap/i386/pc/mmap_helper.S;

  efi = mmap/efi/mmap.c;

  mips = mmap/mips/uppermem.c;

  enable = x86;
  enable = ia64_efi;
  enable = mips;
};

module = {
  name = normal;
  common = normal/main.c;
  common = normal/cmdline.c;
  common = normal/dyncmd.c;
  common = normal/auth.c;
  common = normal/autofs.c;
  common = normal/color.c;
  common = normal/completion.c;
  common = normal/datetime.c;
  common = normal/menu.c;
  common = normal/menu_entry.c;
  common = normal/menu_text.c;
  common = normal/misc.c;
  common = normal/crypto.c;
  common = normal/term.c;
  common = normal/context.c;
  common = normal/charset.c;

  common = script/main.c;
  common = script/script.c;
  common = script/execute.c;
  common = script/function.c;
  common = script/lexer.c;
  common = script/argv.c;

  common = commands/menuentry.c;

  common = unidata.c;
  common_nodist = grub_script.tab.c;
  common_nodist = grub_script.yy.c;
  common_nodist = grub_script.tab.h;
  common_nodist = grub_script.yy.h;

  extra_dist = script/yylex.l;
  extra_dist = script/parser.y;

  cflags = '$(CFLAGS_POSIX) -Wno-redundant-decls';
  cppflags = '$(CPPFLAGS_POSIX)';
};

module = {
  name = part_acorn;
  common = partmap/acorn.c;
};

module = {
  name = part_amiga;
  common = partmap/amiga.c;
};

module = {
  name = part_apple;
  common = partmap/apple.c;
};

module = {
  name = part_gpt;
  common = partmap/gpt.c;
};

module = {
  name = part_msdos;
  common = partmap/msdos.c;
};

module = {
  name = part_sun;
  common = partmap/sun.c;
};

module = {
  name = part_plan;
  common = partmap/plan.c;
};

module = {
  name = part_dvh;
  common = partmap/dvh.c;
};

module = {
  name = part_bsd;
  common = partmap/bsdlabel.c;
};

module = {
  name = part_sunpc;
  common = partmap/sunpc.c;
};

module = {
  name = msdospart;
  common = parttool/msdospart.c;
};

module = {
  name = at_keyboard;
  common = term/at_keyboard.c;
  enable = x86;
};

module = {
  name = gfxterm;
  common = term/gfxterm.c;
  enable = videomodules;
};

module = {
  name = serial;
  common = term/serial.c;
  x86 = term/ns8250.c;
  ieee1275 = term/ieee1275/serial.c;
  efi = term/efi/serial.c;

  enable = terminfomodule;
  enable = ieee1275;
};

module = {
  name = sendkey;
  i386_pc = commands/i386/pc/sendkey.c;
  enable = i386_pc;
};

module = {
  name = terminfo;
  common = term/terminfo.c;
  common = term/tparm.c;
  enable = terminfomodule;
};

module = {
  name = usb_keyboard;
  common = term/usb_keyboard.c;
  enable = usb;
};

module = {
  name = vga;
  common = video/i386/pc/vga.c;
  enable = i386_pc;
  enable = i386_coreboot;
  enable = i386_multiboot;
};

module = {
  name = vga_text;
  common = term/i386/pc/vga_text.c;
  common = term/i386/vga_common.c;
  enable = i386_pc;
  enable = i386_coreboot;
  enable = i386_multiboot;
};

module = {
  name = video_cirrus;
  x86 = video/cirrus.c;
  enable = x86;
};

module = {
  name = video_bochs;
  x86 = video/bochs.c;
  enable = x86;
};

module = {
  name = functional_test;
  common = tests/lib/functional_test.c;
  common = tests/lib/test.c;
};

module = {
  name = example_functional_test;
  common = tests/example_functional_test.c;
  cflags = -Wno-format;
};

module = {
  name = bitmap;
  common = video/bitmap.c;
  enable = videomodules;
};

module = {
  name = bitmap_scale;
  common = video/bitmap_scale.c;
  enable = videomodules;
};

module = {
  name = efi_gop;
  efi = video/efi_gop.c;
  enable = efi;
};

module = {
  name = efi_uga;
  efi = video/efi_uga.c;
  enable = i386_efi;
  enable = x86_64_efi;
};

module = {
  name = jpeg;
  common = video/readers/jpeg.c;
};

module = {
  name = png;
  common = video/readers/png.c;
};

module = {
  name = tga;
  common = video/readers/tga.c;
};

module = {
  name = vbe;
  common = video/i386/pc/vbe.c;
  enable = i386_pc;
  enable = i386_coreboot;
  enable = i386_multiboot;
};

module = {
  name = video_fb;
  common = video/fb/video_fb.c;
  common = video/fb/fbblit.c;
  common = video/fb/fbfill.c;
  common = video/fb/fbutil.c;
  enable = videomodules;
};

module = {
  name = video;
  common = video/video.c;
  common = video/colors.c;
  enable = videomodules;
};

module = {
  name = ieee1275_fb;
  ieee1275 = video/ieee1275.c;
  enable = powerpc_ieee1275;
};

module = {
  name = sdl;
  emu = video/emu/sdl.c;
  enable = emu;
  condition = COND_GRUB_EMU_SDL;
};

module = {
  name = datehook;
  common = hook/datehook.c;
};

module = {
  name = net;
  common = net/net.c;
  common = net/dns.c;
  common = net/bootp.c;
  common = net/ip.c;
  common = net/udp.c;
  common = net/tcp.c;
  common = net/icmp.c;
  common = net/icmp6.c;
  common = net/ethernet.c;
  common = net/arp.c;
  common = net/netbuff.c;
};

module = {
  name = tftp;
  common = net/tftp.c;
};

module = {
  name = http;
  common = net/http.c;
};

module = {
  name = ofnet;
  common = net/drivers/ieee1275/ofnet.c;
  enable = ieee1275;
};

module = {
  name = efinet;
  common = net/drivers/efi/efinet.c;
  enable = efi;
};

module = {
  name = emunet;
  emu = net/drivers/emu/emunet.c;
  enable = emu;
};

module = {
  name = legacycfg;
  common = commands/legacycfg.c;
  common = lib/legacy_parse.c;
  emu = lib/i386/pc/vesa_modes_table.c;
  enable = i386_pc;
  enable = emu;
};

module = {
  name = test_blockarg;
  common = tests/test_blockarg.c;
};

module = {
  name = xzio;
  common = io/xzio.c;
  common = lib/xzembed/xz_dec_bcj.c;
  common = lib/xzembed/xz_dec_lzma2.c;
  common = lib/xzembed/xz_dec_stream.c;
  cppflags = '-I$(srcdir)/lib/posix_wrap -I$(srcdir)/lib/xzembed';
  cflags='-Wno-unreachable-code';
};

module = {
  name = lzopio;
  common = io/lzopio.c;
  common = lib/minilzo/minilzo.c;
  cflags = '$(CFLAGS_POSIX) -Wno-undef -Wno-redundant-decls -Wno-error';
  cppflags = '-I$(srcdir)/lib/posix_wrap -I$(srcdir)/lib/minilzo -DMINILZO_HAVE_CONFIG_H';
};

module = {
  name = testload;
  common = commands/testload.c;
};

module = {
  name = backtrace;
  x86 = lib/i386/backtrace.c;
  common = lib/backtrace.c;
  enable = x86;
};

module = {
  name = lsapm;
  common = commands/i386/pc/lsapm.c;
  enable = i386_pc;
};

module = {
  name = keylayouts;
  common = commands/keylayouts.c;
  enable = videomodules;
};

module = {
  name = priority_queue;
  common = lib/priority_queue.c;
};

module = {
  name = time;
  common = commands/time.c;
};

module = {
  name = cacheinfo;
  common = commands/cacheinfo.c;
  condition = COND_ENABLE_CACHE_STATS;
};

module = {
  name = adler32;
  common = lib/adler32.c;
};

module = {
  name = crc64;
  common = lib/crc64.c;
};

module = {
<<<<<<< HEAD
  name = all_video;
  common = lib/fake_module.c;
};
=======
  name = gdb;
  common = gdb/cstub.c;
  common = gdb/gdb.c;
  i386 = gdb/i386/idt.c;
  i386 = gdb/i386/machdep.S;
  i386 = gdb/i386/signal.c;
  enable = i386;
};  
>>>>>>> 1948a3b7
<|MERGE_RESOLUTION|>--- conflicted
+++ resolved
@@ -1803,11 +1803,11 @@
 };
 
 module = {
-<<<<<<< HEAD
   name = all_video;
   common = lib/fake_module.c;
 };
-=======
+
+module = {
   name = gdb;
   common = gdb/cstub.c;
   common = gdb/gdb.c;
@@ -1815,5 +1815,4 @@
   i386 = gdb/i386/machdep.S;
   i386 = gdb/i386/signal.c;
   enable = i386;
-};  
->>>>>>> 1948a3b7
+};
