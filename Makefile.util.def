AutoGen definitions Makefile.tpl;

library = {
  name = libgrub.a;
  cflags = '$(CFLAGS_GCRY)';
  cppflags = '$(CPPFLAGS_GCRY)';

  common_nodist = grub_script.tab.c;
  common_nodist = grub_script.yy.c;
  common_nodist = libgrub_a_init.c;
  common_nodist = grub_script.yy.h;
  common_nodist = grub_script.tab.h;

  common = grub-core/gnulib/error.c;
  common = grub-core/gnulib/fnmatch.c;
  common = grub-core/gnulib/getdelim.c;
  common = grub-core/gnulib/getline.c;
  common = grub-core/gnulib/getopt1.c;
  common = grub-core/gnulib/getopt.c;
  common = grub-core/gnulib/progname.c;

  common = util/misc.c;
  common = grub-core/kern/misc.c;
  common = grub-core/kern/emu/mm.c;
  common = grub-core/kern/emu/misc.c;
  common = grub-core/kern/emu/hostfs.c;
  common = grub-core/kern/emu/getroot.c;
  common = grub-core/kern/emu/hostdisk.c;

  common = grub-core/commands/blocklist.c;
  common = grub-core/commands/extcmd.c;
  common = grub-core/commands/ls.c;
  common = grub-core/disk/dmraid_nvidia.c;
  common = grub-core/disk/host.c;
  common = grub-core/disk/loopback.c;
  common = grub-core/disk/lvm.c;
  common = grub-core/disk/mdraid_linux.c;
  common = grub-core/disk/raid5_recover.c;
  common = grub-core/disk/raid6_recover.c;
  common = grub-core/disk/raid.c;
  common = grub-core/fs/affs.c;
  common = grub-core/fs/afs_be.c;
  common = grub-core/fs/afs.c;
  common = grub-core/fs/befs_be.c;
  common = grub-core/fs/befs.c;
  common = grub-core/fs/cpio.c;
  common = grub-core/fs/ext2.c;
  common = grub-core/fs/fat.c;
  common = grub-core/fs/fshelp.c;
  common = grub-core/fs/hfs.c;
  common = grub-core/fs/hfsplus.c;
  common = grub-core/fs/iso9660.c;
  common = grub-core/fs/jfs.c;
  common = grub-core/fs/minix.c;
  common = grub-core/fs/nilfs2.c;
  common = grub-core/fs/ntfs.c;
  common = grub-core/fs/ntfscomp.c;
  common = grub-core/fs/reiserfs.c;
  common = grub-core/fs/sfs.c;
  common = grub-core/fs/tar.c;
  common = grub-core/fs/udf.c;
  common = grub-core/fs/ufs2.c;
  common = grub-core/fs/ufs.c;
  common = grub-core/fs/xfs.c;
  common = grub-core/kern/command.c;
  common = grub-core/kern/device.c;
  common = grub-core/kern/disk.c;
  common = grub-core/kern/env.c;
  common = grub-core/kern/err.c;
  common = grub-core/kern/file.c;
  common = grub-core/kern/fs.c;
  common = grub-core/kern/list.c;
  common = grub-core/kern/partition.c;
  common = grub-core/lib/arg.c;
  common = grub-core/lib/crc.c;
  common = grub-core/lib/crypto.c;
  common = grub-core/lib/envblk.c;
  common = grub-core/lib/hexdump.c;
  common = grub-core/lib/libgcrypt-grub/cipher/sha512.c;
  common = grub-core/lib/LzFind.c;
  common = grub-core/lib/LzmaEnc.c;
  common = grub-core/lib/pbkdf2.c;
  common = grub-core/normal/datetime.c;
  common = grub-core/normal/misc.c;
  common = grub-core/partmap/acorn.c;
  common = grub-core/partmap/amiga.c;
  common = grub-core/partmap/apple.c;
  common = grub-core/partmap/gpt.c;
  common = grub-core/partmap/msdos.c;
  common = grub-core/partmap/sun.c;
  common = grub-core/partmap/sunpc.c;
  common = grub-core/script/function.c;
  common = grub-core/script/lexer.c;
  common = grub-core/script/main.c;
  common = grub-core/script/script.c;
  common = grub-core/script/argv.c;
};

program = {
  name = grub-bin2h;
  common = util/bin2h.c;
  ldadd = libgrub.a;
  ldadd = '$(LIBINTL) $(LIBDEVMAPPER)';
  mansection = 1;
};

program = {
  name = grub-mkimage;
  mansection = 1;

  common = util/grub-mkimage.c;
  common = util/resolve.c;
  extra_dist = util/grub-mkimagexx.c;

  ldadd = libgrub.a;
  ldadd = '$(LIBINTL) $(LIBDEVMAPPER)';
  cppflags = '-DGRUB_PKGLIBROOTDIR=\"$(pkglibrootdir)\"';
};

program = {
  name = grub-mkrelpath;
  mansection = 1;

  common = util/grub-mkrelpath.c;

  ldadd = libgrub.a;
  ldadd = '$(LIBINTL) $(LIBDEVMAPPER)';
};

program = {
  name = grub-script-check;
  mansection = 1;

  common = util/grub-script-check.c;

  ldadd = libgrub.a;
  ldadd = '$(LIBINTL) $(LIBDEVMAPPER)';
};

program = {
  name = grub-editenv;
  mansection = 1;

  common = util/grub-editenv.c;

  ldadd = libgrub.a;
  ldadd = '$(LIBINTL) $(LIBDEVMAPPER)';
};

program = {
  name = grub-mkpasswd-pbkdf2;
  mansection = 1;

  common = util/grub-mkpasswd-pbkdf2.c;

  ldadd = libgrub.a;
  ldadd = '$(LIBINTL) $(LIBDEVMAPPER)';
  cflags = '$(CFLAGS_GCRY)';
  cppflags = '$(CPPFLAGS_GCRY)';
};

program = {
  name = grub-macho2img;
  mansection = 1;
  common = util/grub-macho2img.c;
  condition = COND_APPLE_CC;
};

program = {
  name = grub-pe2elf;
  mansection = 1;
  common = util/grub-pe2elf.c;

  ldadd = libgrub.a;
  ldadd = '$(LIBINTL)';
  condition = COND_GRUB_PE2ELF;
};

program = {
  name = grub-fstest;
  mansection = 1;
  common = util/grub-fstest.c;

  ldadd = libgrub.a;
  ldadd = '$(LIBINTL) $(LIBDEVMAPPER)';
  condition = COND_GRUB_FSTEST;
};

program = {
  name = grub-mkfont;
  mansection = 1;
  common = util/grub-mkfont.c;
  common = grub-core/unidata.c;

  cflags = '$(freetype_cflags)';

  ldadd = libgrub.a;
  ldadd = '$(LIBINTL) $(LIBDEVMAPPER)';
  ldadd = '$(freetype_libs)';
  condition = COND_GRUB_MKFONT;
};

program = {
  name = grub-mkdevicemap;
  installdir = sbin;
  mansection = 8;

  common = util/grub-mkdevicemap.c;
  common = util/deviceiter.c;
  nosparc64 = util/devicemap.c;

  sparc64_ieee1275 = util/ieee1275/ofpath.c;
  sparc64_ieee1275 = util/ieee1275/devicemap.c;

  ldadd = libgrub.a;
  ldadd = '$(LIBINTL) $(LIBDEVMAPPER) $(LIBUTIL)';
};

program = {
  name = grub-probe;
  installdir = sbin;
  mansection = 8;
  common = util/grub-probe.c;

  ldadd = libgrub.a;
  ldadd = '$(LIBINTL) $(LIBDEVMAPPER) $(LIBUTIL)';
};

program = {
  name = grub-setup;
  installdir = sbin;
  mansection = 8;
  i386_pc = util/i386/pc/grub-setup.c;
  i386_pc = util/raid.c;
  i386_pc = util/lvm.c;

  sparc64_ieee1275 = util/ieee1275/ofpath.c;
  sparc64_ieee1275 = util/sparc64/ieee1275/grub-setup.c;
  sparc64_ieee1275 = util/raid.c;
  sparc64_ieee1275 = util/lvm.c;

  ldadd = libgrub.a;
  ldadd = '$(LIBINTL) $(LIBDEVMAPPER) $(LIBUTIL)';

  enable = i386_pc;
  enable = sparc64_ieee1275;
};

program = {
  name = grub-ofpathname;
  installdir = sbin;
  ieee1275 = util/ieee1275/grub-ofpathname.c;
  ieee1275 = util/ieee1275/ofpath.c;

  ldadd = libgrub.a;
  ldadd = '$(LIBINTL) $(LIBDEVMAPPER) $(LIBUTIL)';
  enable = sparc64_ieee1275;
};

data = {
  common = util/grub.d/README;
  installdir = grubconf;
};

script = {
  name = '00_header';
  common = util/grub.d/00_header.in;
  installdir = grubconf;
};

script = {
  name = '10_windows';
  common = util/grub.d/10_windows.in;
  installdir = grubconf;
  condition = COND_HOST_WINDOWS;
};

script = {
  name = '10_hurd';
  common = util/grub.d/10_hurd.in;
  installdir = grubconf;
  condition = COND_HOST_HURD;
};

script = {
  name = '10_kfreebsd';
  common = util/grub.d/10_kfreebsd.in;
  installdir = grubconf;
  condition = COND_HOST_KFREEBSD;
};

script = {
  name = '10_netbsd';
  common = util/grub.d/10_netbsd.in;
  installdir = grubconf;
  condition = COND_HOST_NETBSD;
};

script = {
  name = '10_linux';
  common = util/grub.d/10_linux.in;
  installdir = grubconf;
  condition = COND_HOST_LINUX;
};

script = {
  name = '20_linux_xen';
  common = util/grub.d/20_linux_xen.in;
  installdir = grubconf;
  condition = COND_HOST_LINUX;
};

script = {
  name = '30_os-prober';
  common = util/grub.d/30_os-prober.in;
  installdir = grubconf;
};

script = {
  name = '40_custom';
  common = util/grub.d/40_custom.in;
  installdir = grubconf;
};

script = {
  name = '41_custom';
  common = util/grub.d/41_custom.in;
  installdir = grubconf;
};

script = {
  mansection = 1;
  name = grub-mkrescue;
  x86 = util/grub-mkrescue.in;
  powerpc_ieee1275 = util/powerpc/ieee1275/grub-mkrescue.in;
  enable = i386_pc;
  enable = x86_efi;
  enable = i386_qemu;
  enable = i386_multiboot;
  enable = i386_coreboot;
  enable = powerpc_ieee1275;
};

script = {
  mansection = 8;
  installdir = sbin;
  name = grub-install;

  mips = util/grub-install.in;
  i386_pc = util/grub-install.in;
  i386_qemu = util/grub-install.in;
  i386_coreboot = util/grub-install.in;
  i386_multiboot = util/grub-install.in;
  sparc64_ieee1275 = util/grub-install.in;

  x86_efi = util/i386/efi/grub-install.in;
  i386_ieee1275 = util/ieee1275/grub-install.in;
  powerpc_ieee1275 = util/ieee1275/grub-install.in;

  enable = noemu;
};

script = {
  name = grub-mkconfig;
  common = util/grub-mkconfig.in;
  mansection = 8;
  installdir = sbin;
};

script = {
  name = grub-set-default;
  common = util/grub-set-default.in;
  mansection = 8;
  installdir = sbin;
};

script = {
  name = grub-reboot;
  common = util/grub-reboot.in;
  mansection = 8;
  installdir = sbin;
};

script = {
  name = grub-mkconfig_lib;
  common = util/grub-mkconfig_lib.in;
  installdir = noinst;
};

script = {
  name = update-grub_lib;
  common = util/update-grub_lib.in;
  installdir = noinst;
};

script = {
  name = grub-shell;
  common = tests/util/grub-shell.in;
  installdir = noinst;
};

script = {
  name = grub-shell-tester;
  common = tests/util/grub-shell-tester.in;
  installdir = noinst;
};

script = {
  testcase;
  name = example_scripted_test;
  common = tests/example_scripted_test.in;
};

script = {
  testcase;
  name = example_grub_script_test;
  common = tests/example_grub_script_test.in;
};

script = {
  testcase;
  name = grub_script_echo1;
  common = tests/grub_script_echo1.in;
};

script = {
  testcase;
  name = grub_script_echo_keywords;
  common = tests/grub_script_echo_keywords.in;
};

script = {
  testcase;
  name = grub_script_vars1;
  common = tests/grub_script_vars1.in;
};

script = {
  testcase;
  name = grub_script_for1;
  common = tests/grub_script_for1.in;
};

script = {
  testcase;
  name = grub_script_while1;
  common = tests/grub_script_while1.in;
};

script = {
  testcase;
  name = grub_script_if;
  common = tests/grub_script_if.in;
};

script = {
  testcase;
  name = grub_script_blanklines;
  common = tests/grub_script_blanklines.in;
};

script = {
  testcase;
  name = grub_script_final_semicolon;
  common = tests/grub_script_final_semicolon.in;
};

script = {
  testcase;
  name = grub_script_dollar;
  common = tests/grub_script_dollar.in;
};

script = {
  testcase;
  name = grub_script_comments;
  common = tests/grub_script_comments.in;
};

script = {
  testcase;
  name = grub_script_functions;
  common = tests/grub_script_functions.in;
};

script = {
  testcase;
  name = grub_script_break;
  common = tests/grub_script_break.in;
};

script = {
  testcase;
  name = grub_script_continue;
  common = tests/grub_script_continue.in;
};

script = {
  testcase;
  name = grub_script_shift;
  common = tests/grub_script_shift.in;
};

script = {
  testcase;
<<<<<<< HEAD
  name = grub_script_expansion;
  common = tests/grub_script_expansion.in;
=======
  name = grub_script_blockarg;
  common = tests/grub_script_blockarg.in;
>>>>>>> 37e7bf68
};

program = {
  testcase;
  name = example_unit_test;
  common = tests/example_unit_test.c;
  common = tests/lib/unit_test.c;
  common = grub-core/kern/list.c;
  common = grub-core/kern/misc.c;
  common = grub-core/tests/lib/test.c;
  cflags = -Wno-format;
  ldadd = libgrub.a;
  ldadd = '$(LIBDEVMAPPER)';
};<|MERGE_RESOLUTION|>--- conflicted
+++ resolved
@@ -503,13 +503,14 @@
 
 script = {
   testcase;
-<<<<<<< HEAD
+  name = grub_script_blockarg;
+  common = tests/grub_script_blockarg.in;
+};
+
+script = {
+  testcase;
   name = grub_script_expansion;
   common = tests/grub_script_expansion.in;
-=======
-  name = grub_script_blockarg;
-  common = tests/grub_script_blockarg.in;
->>>>>>> 37e7bf68
 };
 
 program = {
