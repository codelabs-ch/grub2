/*
 *  GRUB  --  GRand Unified Bootloader
 *  Copyright (C) 2009,2010  Free Software Foundation, Inc.
 *
 *  GRUB is free software: you can redistribute it and/or modify
 *  it under the terms of the GNU General Public License as published by
 *  the Free Software Foundation, either version 3 of the License, or
 *  (at your option) any later version.
 *
 *  GRUB is distributed in the hope that it will be useful,
 *  but WITHOUT ANY WARRANTY; without even the implied warranty of
 *  MERCHANTABILITY or FITNESS FOR A PARTICULAR PURPOSE.  See the
 *  GNU General Public License for more details.
 *
 *  You should have received a copy of the GNU General Public License
 *  along with GRUB.  If not, see <http://www.gnu.org/licenses/>.
 */

#include <grub/kernel.h>
#include <grub/misc.h>
#include <grub/env.h>
#include <grub/time.h>
#include <grub/types.h>
#include <grub/misc.h>
#include <grub/mm.h>
#include <grub/time.h>
#include <grub/machine/kernel.h>
#include <grub/machine/memory.h>
#include <grub/mips/loongson.h>
#include <grub/cpu/kernel.h>
#include <grub/cs5536.h>
#include <grub/term.h>
#include <grub/machine/ec.h>

extern void grub_video_sm712_init (void);
extern void grub_video_init (void);
extern void grub_bitmap_init (void);
extern void grub_font_init (void);
extern void grub_gfxterm_init (void);
extern void grub_at_keyboard_init (void);

/* FIXME: use interrupt to count high.  */
grub_uint64_t
grub_get_rtc (void)
{
  static grub_uint32_t high = 0;
  static grub_uint32_t last = 0;
  grub_uint32_t low;

  asm volatile ("mfc0 %0, " GRUB_CPU_LOONGSON_COP0_TIMER_COUNT : "=r" (low));
  if (low < last)
    high++;
  last = low;

  return (((grub_uint64_t) high) << 32) | low;
}

grub_err_t
grub_machine_mmap_iterate (int NESTED_FUNC_ATTR (*hook) (grub_uint64_t,
							 grub_uint64_t,
							 grub_uint32_t))
{
  hook (GRUB_ARCH_LOWMEMPSTART, grub_arch_memsize << 20,
	GRUB_MACHINE_MEMORY_AVAILABLE);
  hook (GRUB_ARCH_HIGHMEMPSTART, grub_arch_highmemsize << 20,
	GRUB_MACHINE_MEMORY_AVAILABLE);
  return GRUB_ERR_NONE;
}

void
grub_machine_init (void)
{
<<<<<<< HEAD
  void *modend;

  /* FIXME: measure this.  */
  if (grub_arch_busclock == 0)
    {
      grub_arch_busclock = 66000000;
      grub_arch_cpuclock = 797000000;
    }

  grub_install_get_time_ms (grub_rtc_get_time_ms);

  if (grub_arch_memsize == 0)
    {
      grub_port_t smbbase;
      grub_err_t err;
      grub_pci_device_t dev;
      struct grub_smbus_spd spd;
      unsigned totalmem;
      int i;

      if (!grub_cs5536_find (&dev))
	grub_fatal ("No CS5536 found\n");

      err = grub_cs5536_init_smbus (dev, 0x7ff, &smbbase);
      if (err)
	grub_fatal ("Couldn't init SMBus: %s\n", grub_errmsg);

      /* Yeeloong has only one memory slot.  */
      err = grub_cs5536_read_spd (smbbase, GRUB_SMB_RAM_START_ADDR, &spd);
      if (err)
	grub_fatal ("Couldn't read SPD: %s\n", grub_errmsg);
      for (i = 5; i < 13; i++)
	if (spd.ddr2.rank_capacity & (1 << (i & 7)))
	  break;
      /* Something is wrong.  */
      if (i == 13)
	totalmem = 256;
      else
	totalmem = ((spd.ddr2.num_of_ranks
		     & GRUB_SMBUS_SPD_MEMORY_NUM_OF_RANKS_MASK) + 1) << (i + 2);
      
      if (totalmem >= 256)
	{
	  grub_arch_memsize = 256;
	  grub_arch_highmemsize = totalmem - 256;
	}
      else
	{
	  grub_arch_memsize = (totalmem >> 20);
	  grub_arch_highmemsize = 0;
	}
    }

  modend = get_modules_end ();
  grub_mm_init_region (modend, (grub_arch_memsize << 20)
		       - (((grub_addr_t) modend) - GRUB_ARCH_LOWMEMVSTART));
=======
  grub_addr_t modend;
  modend = grub_modules_get_end ();
  grub_mm_init_region ((void *) modend, (grub_arch_memsize << 20)
		       - (modend - GRUB_ARCH_LOWMEMVSTART));
>>>>>>> 974ac4f7
  /* FIXME: use upper memory as well.  */

  /* Initialize output terminal (can't be done earlier, as gfxterm
     relies on a working heap.  */
<<<<<<< HEAD
  grub_video_video_init ();
  grub_video_sm712_init ();
  grub_video_bitmap_init ();
  grub_font_manager_init ();
  grub_term_gfxterm_init ();
=======
  grub_video_sm712_init ();
  grub_video_init ();
  grub_bitmap_init ();
  grub_font_init ();
  grub_gfxterm_init ();
>>>>>>> 974ac4f7

  grub_at_keyboard_init ();
}

void
grub_machine_fini (void)
{
}

void
grub_halt (void)
{
  grub_outb (grub_inb (GRUB_CPU_LOONGSON_GPIOCFG)
	     & ~GRUB_CPU_LOONGSON_SHUTDOWN_GPIO, GRUB_CPU_LOONGSON_GPIOCFG);

  grub_printf ("Shutdown failed\n");
  grub_refresh ();
  while (1);
}

void
grub_exit (void)
{
  grub_halt ();
}

void
grub_reboot (void)
{
  grub_write_ec (GRUB_MACHINE_EC_COMMAND_REBOOT);

  grub_printf ("Reboot failed\n");
  grub_refresh ();
  while (1);
}
<|MERGE_RESOLUTION|>--- conflicted
+++ resolved
@@ -70,8 +70,7 @@
 void
 grub_machine_init (void)
 {
-<<<<<<< HEAD
-  void *modend;
+  grub_addr_t modend;
 
   /* FIXME: measure this.  */
   if (grub_arch_busclock == 0)
@@ -124,32 +123,18 @@
 	}
     }
 
-  modend = get_modules_end ();
-  grub_mm_init_region (modend, (grub_arch_memsize << 20)
-		       - (((grub_addr_t) modend) - GRUB_ARCH_LOWMEMVSTART));
-=======
-  grub_addr_t modend;
   modend = grub_modules_get_end ();
   grub_mm_init_region ((void *) modend, (grub_arch_memsize << 20)
 		       - (modend - GRUB_ARCH_LOWMEMVSTART));
->>>>>>> 974ac4f7
   /* FIXME: use upper memory as well.  */
 
   /* Initialize output terminal (can't be done earlier, as gfxterm
      relies on a working heap.  */
-<<<<<<< HEAD
-  grub_video_video_init ();
+  grub_video_init ();
   grub_video_sm712_init ();
-  grub_video_bitmap_init ();
-  grub_font_manager_init ();
-  grub_term_gfxterm_init ();
-=======
-  grub_video_sm712_init ();
-  grub_video_init ();
   grub_bitmap_init ();
   grub_font_init ();
   grub_gfxterm_init ();
->>>>>>> 974ac4f7
 
   grub_at_keyboard_init ();
 }
