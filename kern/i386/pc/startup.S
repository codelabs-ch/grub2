--- conflicted
+++ resolved
@@ -712,8 +712,6 @@
 
 notpending:
 	decl	%edx
-<<<<<<< HEAD
-=======
 
 pending:
 	DATA32	call	real_to_prot
@@ -888,469 +886,6 @@
 	popl	%ebx
 	popl	%ebp
 	ret
-
-/*
- * grub_get_rtc()
- *	return the real time in ticks, of which there are about
- *	18-20 per second
- */
-FUNCTION(grub_get_rtc)
-	pushl	%ebp
-
-	call	prot_to_real	/* enter real mode */
-	.code16
-
-	/* %ax is already zero */
-        int	$0x1a
-
-	DATA32	call	real_to_prot
-	.code32
-
-	movl	%ecx, %eax
-	shll	$16, %eax
-	movw	%dx, %ax
-
-	popl	%ebp
-	ret
-
-
-/*
- * unsigned char grub_vga_set_mode (unsigned char mode)
- */
-FUNCTION(grub_vga_set_mode)
-	pushl	%ebp
-	pushl	%ebx
-	movl	%eax, %ecx
-
-	call	prot_to_real
-	.code16
-	/* get current mode */
-	xorw	%bx, %bx
-	movb	$0x0f, %ah
-	int	$0x10
-	movb	%al, %dl
-
-	/* set the new mode */
-	movb	%cl, %al
-	xorb	%ah, %ah
-	int	$0x10
-
-	DATA32	call	real_to_prot
-	.code32
-
-	movb	%dl, %al
-	popl	%ebx
-	popl	%ebp
-	ret
-
-/*
- * grub_vbe_bios_status_t grub_vbe_get_controller_info (struct grub_vbe_info_block *controller_info)
- *
- * Register allocations for parameters:
- * %eax		*controller_info
- */
-FUNCTION(grub_vbe_bios_get_controller_info)
-	pushl	%ebp
-	pushl	%edi
-	pushl	%edx
-
-	movw	%ax, %di	/* Store *controller_info to %edx:%di.  */
-	xorw	%ax, %ax
-	shrl	$4, %eax
-	mov	%eax, %edx	/* prot_to_real destroys %eax.  */
-
-	call	prot_to_real
-	.code16
-
-	pushw	%es
-
-	movw	%dx, %es	/* *controller_info is now on %es:%di.  */
-	movw	$0x4f00, %ax
-	int	$0x10
-
-	movw	%ax, %dx	/* real_to_prot destroys %eax.  */
-
-	popw	%es
-
-	DATA32 call	real_to_prot
-	.code32
-
-	movl	%edx, %eax
-	andl	$0x0FFFF, %eax	/* Return value in %eax.  */
-
-	pop	%edx
-	popl	%edi
-	popl	%ebp
-	ret
-
-/*
- * grub_vbe_status_t grub_vbe_bios_get_mode_info (grub_uint32_t mode,
- *						  struct grub_vbe_mode_info_block *mode_info)
- *
- * Register allocations for parameters:
- * %eax		mode
- * %edx		*mode_info
- */
-FUNCTION(grub_vbe_bios_get_mode_info)
-	pushl   %ebp
-	pushl   %edi
-
-	movl	%eax, %ecx	/* Store mode number to %ecx.  */
-
-	movw    %dx, %di	/* Store *mode_info to %edx:%di.  */
-	xorw    %dx, %dx
-	shrl    $4, %edx
-
-	call    prot_to_real
-	.code16
-
-	pushw   %es
-
-	movw    %dx, %es	/* *mode_info is now on %es:%di.  */
-	movw    $0x4f01, %ax
-	int     $0x10
-
-	movw    %ax, %dx        /* real_to_prot destroys %eax.  */
-
-	popw    %es
-
-	DATA32 call     real_to_prot
-	.code32
-
-	movl    %edx, %eax
-	andl    $0x0FFFF, %eax  /* Return value in %eax.  */
-
-	popl    %edi
-	popl    %ebp
-	ret
-
-/*
- * grub_vbe_status_t grub_vbe_bios_set_mode (grub_uint32_t mode,
- *					     struct grub_vbe_crtc_info_block *crtc_info)
- *
- * Register allocations for parameters:
- * %eax		mode
- * %edx		*crtc_info
- */
-FUNCTION(grub_vbe_bios_set_mode)
-	pushl	%ebp
-	pushl	%ebx
-	pushl	%edi
-
-	movl	%eax, %ebx	/* Store mode in %ebx.  */
-
-	movw    %dx, %di	/* Store *crtc_info to %edx:%di.  */
-	xorw    %dx, %dx
-	shrl    $4, %edx
-
-	call    prot_to_real
-	.code16
-
-	pushw   %es
-
-	movw    %dx, %es	/* *crtc_info is now on %es:%di.  */
-
-	movw	$0x4f02, %ax
-	int	$0x10
-
-	movw	%ax, %dx	/* real_to_prot destroys %eax.  */
-
-	popw	%es
-
-	DATA32 call	real_to_prot
-	.code32
-
-	movw	%dx, %ax
-	andl	$0xFFFF, %eax	/* Return value in %eax.  */
-
-	popl	%edi
-	popl	%ebx
-	popl	%ebp
-	ret
-
-/*
- * grub_vbe_status_t grub_vbe_bios_get_mode (grub_uint32_t *mode)
- *
- * Register allocations for parameters:
- * %eax		*mode
- */
-FUNCTION(grub_vbe_bios_get_mode)
-	pushl   %ebp
-	pushl   %ebx
-	pushl	%edi
-	pushl	%edx
-	pushl	%eax		/* Push *mode to stack.  */
-
-	call    prot_to_real
-	.code16
-
-	movw    $0x4f03, %ax
-	int     $0x10
-
-	movw	%ax, %dx	/* real_to_prot destroys %eax.  */
-
-	DATA32 call     real_to_prot
-	.code32
-
-	popl	%edi		/* Pops *mode from stack to %edi.  */
-	andl	$0xFFFF, %ebx
-	movl	%ebx, (%edi)
-
-	movw	%dx, %ax
-	andl	$0xFFFF, %eax	/* Return value in %eax.  */
-
-	popl	%edx
-	popl	%edi
-	popl    %ebx
-	popl    %ebp
-	ret
-
-/*
- * grub_vbe_status_t grub_vbe_bios_getset_dac_palette_width (int set, int *dac_mask_size)
- *
- * Register allocations for parameters:
- * %eax		set
- * %edx		*dac_mask_size
- */
-FUNCTION(grub_vbe_bios_getset_dac_palette_width)
-	pushl	%ebp
-	pushl	%ebx
-
-	xorl	%ebx, %ebx
-
-	/* If we only want to fetch the value, set %bl to 1.  */
-	testl	%eax, %eax
-	jne	1f
-	incb	%bl
-1:
-
-	/* Put desired width in %bh.  */
-	movl	(%edx), %eax
-	movb	%al, %bh
-
-	call    prot_to_real
-	.code16
-
-	movw	$0x4f08, %ax
-	int	$0x10
-
-	movw	%ax, %cx	/* real_to_prot destroys %eax.  */
->>>>>>> e0fc9e78
-
-pending:
-	DATA32	call	real_to_prot
-	.code32
-
-	movl	%edx, %eax
-
-	popl	%ebp
-	ret
-
-
-/*
- * grub_uint16_t grub_console_getxy (void)
- * BIOS call "INT 10H Function 03h" to get cursor position
- *	Call with	%ah = 0x03
- *			%bh = page
- *      Returns         %ch = starting scan line
- *                      %cl = ending scan line
- *                      %dh = row (0 is top)
- *                      %dl = column (0 is left)
- */
-
-
-FUNCTION(grub_console_getxy)
-	pushl	%ebp
-	pushl	%ebx                    /* save EBX */
-
-	call	prot_to_real
-	.code16
-
-        xorb	%bh, %bh                /* set page to 0 */
-	movb	$0x3, %ah
-	int	$0x10			/* get cursor position */
-
-	DATA32	call	real_to_prot
-	.code32
-
-	movb	%dl, %ah
-	movb	%dh, %al
-
-	popl	%ebx
-	popl	%ebp
-	ret
-
-
-/*
- * void grub_console_gotoxy(grub_uint8_t x, grub_uint8_t y)
- * BIOS call "INT 10H Function 02h" to set cursor position
- *	Call with	%ah = 0x02
- *			%bh = page
- *                      %dh = row (0 is top)
- *                      %dl = column (0 is left)
- */
-
-
-FUNCTION(grub_console_gotoxy)
-	pushl	%ebp
-	pushl	%ebx                    /* save EBX */
-
-	movb	%dl, %dh	/* %dh = y */
-	movb	%al, %dl	/* %dl = x */
-
-	call	prot_to_real
-	.code16
-
-        xorb	%bh, %bh                /* set page to 0 */
-	movb	$0x2, %ah
-	int	$0x10			/* set cursor position */
-
-	DATA32	call	real_to_prot
-	.code32
-
-	popl	%ebx
-	popl	%ebp
-	ret
-
-
-/*
- * void grub_console_cls (void)
- * BIOS call "INT 10H Function 09h" to write character and attribute
- *	Call with	%ah = 0x09
- *                      %al = (character)
- *                      %bh = (page number)
- *                      %bl = (attribute)
- *                      %cx = (number of times)
- */
-
-FUNCTION(grub_console_cls)
-	pushl	%ebp
-	pushl	%ebx                    /* save EBX */
-
-	call	prot_to_real
-	.code16
-
-	/* move the cursor to the beginning */
-	movb	$0x02, %ah
-	xorb	%bh, %bh
-	xorw	%dx, %dx
-	int	$0x10
-
-	/* write spaces to the entire screen */
-	movw	$0x0920, %ax
-	movw	$0x07, %bx
-	movw	$(80 * 25), %cx
-        int	$0x10
-
-	/* move back the cursor */
-	movb	$0x02, %ah
-	int	$0x10
-
-	DATA32	call	real_to_prot
-	.code32
-
-	popl	%ebx
-	popl	%ebp
-	ret
-
-
-/*
- * void grub_console_setcursor (int on)
- * BIOS call "INT 10H Function 01h" to set cursor type
- *      Call with       %ah = 0x01
- *                      %ch = cursor starting scanline
- *                      %cl = cursor ending scanline
- */
-
-console_cursor_state:
-	.byte	1
-console_cursor_shape:
-	.word	0
-
-FUNCTION(grub_console_setcursor)
-	pushl	%ebp
-	pushl	%ebx
-
-	/* push ON */
-	pushl	%eax
-
-	/* check if the standard cursor shape has already been saved */
-	movw	console_cursor_shape, %ax
-	testw	%ax, %ax
-	jne	1f
-
-	call	prot_to_real
-	.code16
-
-	movb	$0x03, %ah
-	xorb	%bh, %bh
-	int	$0x10
-
-	DATA32	call	real_to_prot
-	.code32
-
-	movw	%cx, console_cursor_shape
-1:
-	/* set %cx to the designated cursor shape */
-	movw	$0x2000, %cx
-	popl	%eax
-	testl	%eax, %eax
-	jz	2f
-	movw	console_cursor_shape, %cx
-2:
-	call	prot_to_real
-	.code16
-
-	movb    $0x1, %ah
-	int     $0x10
-
-	DATA32	call	real_to_prot
-	.code32
-
-	popl	%ebx
-	popl	%ebp
-	ret
-
-/*
- * grub_getrtsecs()
- *	if a seconds value can be read, read it and return it (BCD),
- *      otherwise return 0xFF
- * BIOS call "INT 1AH Function 02H" to check whether a character is pending
- *	Call with	%ah = 0x2
- *	Return:
- *		If RT Clock can give correct values
- *			%ch = hour (BCD)
- *			%cl = minutes (BCD)
- *                      %dh = seconds (BCD)
- *                      %dl = daylight savings time (00h std, 01h daylight)
- *			Carry flag = clear
- *		else
- *			Carry flag = set
- *                         (this indicates that the clock is updating, or
- *                          that it isn't running)
- */
-FUNCTION(grub_getrtsecs)
-	pushl	%ebp
-
-	call	prot_to_real	/* enter real mode */
-	.code16
-
-	clc
-	movb	$0x2, %ah
-	int	$0x1a
-
-	DATA32	jnc	gottime
-	movb	$0xff, %dh
-
-gottime:
-	DATA32	call	real_to_prot
-	.code32
-
-	movb	%dh, %al
-
-	popl	%ebp
-	ret
-
 
 /*
  * grub_get_rtc()
