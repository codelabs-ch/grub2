--- conflicted
+++ resolved
@@ -63,16 +63,11 @@
 	  grub_file_t file;
 	  grub_fs_autoload_hook_t tmp_autoload_hook;
 
-<<<<<<< HEAD
-=======
-	  grub_sprintf (filename, "%s/fs.lst", prefix);
-
 	  /* This rules out the possibility that read_fs_list() is invoked
 	     recursively when we call grub_file_open() below.  */
 	  tmp_autoload_hook = grub_fs_autoload_hook;
 	  grub_fs_autoload_hook = NULL;
 
->>>>>>> 55ff5266
 	  file = grub_file_open (filename);
 	  if (file)
 	    {
