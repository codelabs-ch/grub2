--- conflicted
+++ resolved
@@ -65,11 +65,7 @@
 void grub_machine_init (void);
 
 /* The machine-specific finalization.  */
-<<<<<<< HEAD
-void EXPORT_FUNC (grub_machine_fini) (void);
-=======
 void EXPORT_FUNC(grub_machine_fini) (void);
->>>>>>> 88d17012
 
 /* The machine-specific prefix initialization.  */
 void grub_machine_set_prefix (void);
