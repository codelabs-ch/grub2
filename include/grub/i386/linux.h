/*
 *  GRUB  --  GRand Unified Bootloader
 *  Copyright (C) 1999,2000,2001,2002,2003,2004,2007,2008,2009  Free Software Foundation, Inc.
 *
 *  GRUB is free software: you can redistribute it and/or modify
 *  it under the terms of the GNU General Public License as published by
 *  the Free Software Foundation, either version 3 of the License, or
 *  (at your option) any later version.
 *
 *  GRUB is distributed in the hope that it will be useful,
 *  but WITHOUT ANY WARRANTY; without even the implied warranty of
 *  MERCHANTABILITY or FITNESS FOR A PARTICULAR PURPOSE.  See the
 *  GNU General Public License for more details.
 *
 *  You should have received a copy of the GNU General Public License
 *  along with GRUB.  If not, see <http://www.gnu.org/licenses/>.
 */

#ifndef GRUB_LINUX_MACHINE_HEADER
#define GRUB_LINUX_MACHINE_HEADER	1

#define GRUB_LINUX_MAGIC_SIGNATURE	0x53726448      /* "HdrS" */
#define GRUB_LINUX_DEFAULT_SETUP_SECTS	4
#define GRUB_LINUX_INITRD_MAX_ADDRESS	0x37FFFFFF
#define GRUB_LINUX_MAX_SETUP_SECTS	64
#define GRUB_LINUX_BOOT_LOADER_TYPE	0x72
#define GRUB_LINUX_HEAP_END_OFFSET	(0x9000 - 0x200)

#define GRUB_LINUX_BZIMAGE_ADDR		0x100000
#define GRUB_LINUX_ZIMAGE_ADDR		0x10000
#define GRUB_LINUX_OLD_REAL_MODE_ADDR	0x90000
#define GRUB_LINUX_SETUP_STACK		0x9000

#define GRUB_LINUX_FLAG_BIG_KERNEL	0x1
#define GRUB_LINUX_FLAG_QUIET		0x20
#define GRUB_LINUX_FLAG_CAN_USE_HEAP	0x80

/* Linux's video mode selection support. Actually I hate it!  */
#define GRUB_LINUX_VID_MODE_NORMAL	0xFFFF
#define GRUB_LINUX_VID_MODE_EXTENDED	0xFFFE
#define GRUB_LINUX_VID_MODE_ASK		0xFFFD
#define GRUB_LINUX_VID_MODE_VESA_START	0x0300

#define GRUB_LINUX_SETUP_MOVE_SIZE	0x9100
#define GRUB_LINUX_CL_MAGIC		0xA33F

#ifdef __x86_64__

#define GRUB_LINUX_EFI_SIGNATURE	\
  ('4' << 24 | '6' << 16 | 'L' << 8 | 'E')

#else

#define GRUB_LINUX_EFI_SIGNATURE	\
  ('2' << 24 | '3' << 16 | 'L' << 8 | 'E')

#endif

#define GRUB_LINUX_EFI_SIGNATURE_0204	\
  ('L' << 24 | 'I' << 16 | 'F' << 8 | 'E')

#define GRUB_LINUX_OFW_SIGNATURE	\
  (' ' << 24 | 'W' << 16 | 'F' << 8 | 'O')

#ifndef ASM_FILE

#define GRUB_E820_RAM        1
#define GRUB_E820_RESERVED   2
#define GRUB_E820_ACPI       3
#define GRUB_E820_NVS        4
#define GRUB_E820_EXEC_CODE  5

#define GRUB_E820_MAX_ENTRY  128

struct grub_e820_mmap
{
  grub_uint64_t addr;
  grub_uint64_t size;
  grub_uint32_t type;
} __attribute__((packed));

<<<<<<< HEAD
#define GRUB_VIDEO_LINUX_TYPE_EGA_TEXT	 0x01
#define GRUB_VIDEO_LINUX_TYPE_VLFB	 0x23    /* VESA VGA in graphic mode     */
#define GRUB_VIDEO_LINUX_TYPE_SIMPLE_LFB 0x70    /* Linear framebuffer without any additional functions.  */
=======
#define GRUB_VIDEO_LINUX_TYPE_TEXT	0x01
#define GRUB_VIDEO_LINUX_TYPE_VESA	0x23    /* VESA VGA in graphic mode.  */
#define GRUB_VIDEO_LINUX_TYPE_SIMPLE	0x70    /* Linear framebuffer without any additional functions.  */
>>>>>>> 6f7db5d6

/* For the Linux/i386 boot protocol version 2.03.  */
struct linux_kernel_header
{
  grub_uint8_t code1[0x0020];
  grub_uint16_t cl_magic;		/* Magic number 0xA33F */
  grub_uint16_t cl_offset;		/* The offset of command line */
  grub_uint8_t code2[0x01F1 - 0x0020 - 2 - 2];
  grub_uint8_t setup_sects;		/* The size of the setup in sectors */
  grub_uint16_t root_flags;		/* If the root is mounted readonly */
  grub_uint16_t syssize;		/* obsolete */
  grub_uint16_t swap_dev;		/* obsolete */
  grub_uint16_t ram_size;		/* obsolete */
  grub_uint16_t vid_mode;		/* Video mode control */
  grub_uint16_t root_dev;		/* Default root device number */
  grub_uint16_t boot_flag;		/* 0xAA55 magic number */
  grub_uint16_t jump;			/* Jump instruction */
  grub_uint32_t header;			/* Magic signature "HdrS" */
  grub_uint16_t version;		/* Boot protocol version supported */
  grub_uint32_t realmode_swtch;		/* Boot loader hook */
  grub_uint16_t start_sys;		/* The load-low segment (obsolete) */
  grub_uint16_t kernel_version;		/* Points to kernel version string */
  grub_uint8_t type_of_loader;		/* Boot loader identifier */
#define LINUX_LOADER_ID_LILO		0x0
#define LINUX_LOADER_ID_LOADLIN		0x1
#define LINUX_LOADER_ID_BOOTSECT	0x2
#define LINUX_LOADER_ID_SYSLINUX	0x3
#define LINUX_LOADER_ID_ETHERBOOT	0x4
#define LINUX_LOADER_ID_ELILO		0x5
#define LINUX_LOADER_ID_GRUB		0x7
#define LINUX_LOADER_ID_UBOOT		0x8
#define LINUX_LOADER_ID_XEN		0x9
#define LINUX_LOADER_ID_GUJIN		0xa
#define LINUX_LOADER_ID_QEMU		0xb
  grub_uint8_t loadflags;		/* Boot protocol option flags */
  grub_uint16_t setup_move_size;	/* Move to high memory size */
  grub_uint32_t code32_start;		/* Boot loader hook */
  grub_uint32_t ramdisk_image;		/* initrd load address */
  grub_uint32_t ramdisk_size;		/* initrd size */
  grub_uint32_t bootsect_kludge;	/* obsolete */
  grub_uint16_t heap_end_ptr;		/* Free memory after setup end */
  grub_uint16_t pad1;			/* Unused */
  grub_uint32_t cmd_line_ptr;		/* Points to the kernel command line */
  grub_uint32_t initrd_addr_max;        /* Highest address for initrd */
} __attribute__ ((packed));

/* Boot parameters for Linux based on 2.6.12. This is used by the setup
   sectors of Linux, and must be simulated by GRUB on EFI, because
   the setup sectors depend on BIOS.  */
struct linux_kernel_params
{
  grub_uint8_t video_cursor_x;		/* 0 */
  grub_uint8_t video_cursor_y;

  grub_uint16_t ext_mem;		/* 2 */

  grub_uint16_t video_page;		/* 4 */
  grub_uint8_t video_mode;		/* 6 */
  grub_uint8_t video_width;		/* 7 */

  grub_uint8_t padding1[0xa - 0x8];

  grub_uint16_t video_ega_bx;		/* a */

  grub_uint8_t padding2[0xe - 0xc];

  grub_uint8_t video_height;		/* e */
  grub_uint8_t have_vga;		/* f */
  grub_uint16_t font_size;		/* 10 */

  grub_uint16_t lfb_width;		/* 12 */
  grub_uint16_t lfb_height;		/* 14 */
  grub_uint16_t lfb_depth;		/* 16 */
  grub_uint32_t lfb_base;		/* 18 */
  grub_uint32_t lfb_size;		/* 1c */

  grub_uint16_t cl_magic;		/* 20 */
  grub_uint16_t cl_offset;

  grub_uint16_t lfb_line_len;		/* 24 */
  grub_uint8_t red_mask_size;		/* 26 */
  grub_uint8_t red_field_pos;
  grub_uint8_t green_mask_size;
  grub_uint8_t green_field_pos;
  grub_uint8_t blue_mask_size;
  grub_uint8_t blue_field_pos;
  grub_uint8_t reserved_mask_size;
  grub_uint8_t reserved_field_pos;
  grub_uint16_t vesapm_segment;		/* 2e */
  grub_uint16_t vesapm_offset;		/* 30 */
  grub_uint16_t lfb_pages;		/* 32 */
  grub_uint16_t vesa_attrib;		/* 34 */
  grub_uint32_t capabilities;		/* 36 */

  grub_uint8_t padding3[0x40 - 0x3a];

  grub_uint16_t apm_version;		/* 40 */
  grub_uint16_t apm_code_segment;	/* 42 */
  grub_uint32_t apm_entry;		/* 44 */
  grub_uint16_t apm_16bit_code_segment;	/* 48 */
  grub_uint16_t apm_data_segment;	/* 4a */
  grub_uint16_t apm_flags;		/* 4c */
  grub_uint32_t apm_code_len;		/* 4e */
  grub_uint16_t apm_data_len;		/* 52 */

  grub_uint8_t padding4[0x60 - 0x54];

  grub_uint32_t ist_signature;		/* 60 */
  grub_uint32_t ist_command;		/* 64 */
  grub_uint32_t ist_event;		/* 68 */
  grub_uint32_t ist_perf_level;		/* 6c */

  grub_uint8_t padding5[0x80 - 0x70];

  grub_uint8_t hd0_drive_info[0x10];	/* 80 */
  grub_uint8_t hd1_drive_info[0x10];	/* 90 */
  grub_uint16_t rom_config_len;		/* a0 */

  grub_uint8_t padding6[0xb0 - 0xa2];

  grub_uint32_t ofw_signature;		/* b0 */
  grub_uint32_t ofw_num_items;		/* b4 */
  grub_uint32_t ofw_cif_handler;	/* b8 */
  grub_uint32_t ofw_idt;		/* bc */

  grub_uint8_t padding7[0x1b8 - 0xc0];

  union
    {
      struct
        {
          grub_uint32_t efi_system_table;	/* 1b8 */
          grub_uint32_t padding7_1;		/* 1bc */
          grub_uint32_t efi_signature;		/* 1c0 */
          grub_uint32_t efi_mem_desc_size;	/* 1c4 */
          grub_uint32_t efi_mem_desc_version;	/* 1c8 */
          grub_uint32_t efi_mmap_size;		/* 1cc */
          grub_uint32_t efi_mmap;		/* 1d0 */
        } v0204;
      struct
        {
          grub_uint32_t padding7_1;		/* 1b8 */
          grub_uint32_t padding7_2;		/* 1bc */
          grub_uint32_t efi_signature;		/* 1c0 */
          grub_uint32_t efi_system_table;	/* 1c4 */
          grub_uint32_t efi_mem_desc_size;	/* 1c8 */
          grub_uint32_t efi_mem_desc_version;	/* 1cc */
          grub_uint32_t efi_mmap;		/* 1d0 */
          grub_uint32_t efi_mmap_size;		/* 1d4 */
          grub_uint32_t efi_system_table_hi;	/* 1d8 */
          grub_uint32_t efi_mmap_hi;		/* 1dc */
        } v0206;
    };

  grub_uint32_t alt_mem;		/* 1e0 */

  grub_uint8_t padding8[0x1e8 - 0x1e4];

  grub_uint8_t mmap_size;		/* 1e8 */

  grub_uint8_t padding9[0x1f1 - 0x1e9];

  grub_uint8_t setup_sects;		/* The size of the setup in sectors */
  grub_uint16_t root_flags;		/* If the root is mounted readonly */
  grub_uint16_t syssize;		/* obsolete */
  grub_uint16_t swap_dev;		/* obsolete */
  grub_uint16_t ram_size;		/* obsolete */
  grub_uint16_t vid_mode;		/* Video mode control */
  grub_uint16_t root_dev;		/* Default root device number */

  grub_uint8_t padding10;		/* 1fe */
  grub_uint8_t ps_mouse;		/* 1ff */

  grub_uint16_t jump;			/* Jump instruction */
  grub_uint32_t header;			/* Magic signature "HdrS" */
  grub_uint16_t version;		/* Boot protocol version supported */
  grub_uint32_t realmode_swtch;		/* Boot loader hook */
  grub_uint16_t start_sys;		/* The load-low segment (obsolete) */
  grub_uint16_t kernel_version;		/* Points to kernel version string */
  grub_uint8_t type_of_loader;		/* Boot loader identifier */
  grub_uint8_t loadflags;		/* Boot protocol option flags */
  grub_uint16_t setup_move_size;	/* Move to high memory size */
  grub_uint32_t code32_start;		/* Boot loader hook */
  grub_uint32_t ramdisk_image;		/* initrd load address */
  grub_uint32_t ramdisk_size;		/* initrd size */
  grub_uint32_t bootsect_kludge;	/* obsolete */
  grub_uint16_t heap_end_ptr;		/* Free memory after setup end */
  grub_uint16_t pad1;			/* Unused */
  grub_uint32_t cmd_line_ptr;		/* Points to the kernel command line */

  grub_uint8_t pad2[164];		/* 22c */
  struct grub_e820_mmap e820_map[GRUB_E820_MAX_ENTRY];	/* 2d0 */

} __attribute__ ((packed));
#endif /* ! ASM_FILE */

#endif /* ! GRUB_LINUX_MACHINE_HEADER */<|MERGE_RESOLUTION|>--- conflicted
+++ resolved
@@ -79,15 +79,9 @@
   grub_uint32_t type;
 } __attribute__((packed));
 
-<<<<<<< HEAD
-#define GRUB_VIDEO_LINUX_TYPE_EGA_TEXT	 0x01
-#define GRUB_VIDEO_LINUX_TYPE_VLFB	 0x23    /* VESA VGA in graphic mode     */
-#define GRUB_VIDEO_LINUX_TYPE_SIMPLE_LFB 0x70    /* Linear framebuffer without any additional functions.  */
-=======
 #define GRUB_VIDEO_LINUX_TYPE_TEXT	0x01
 #define GRUB_VIDEO_LINUX_TYPE_VESA	0x23    /* VESA VGA in graphic mode.  */
 #define GRUB_VIDEO_LINUX_TYPE_SIMPLE	0x70    /* Linear framebuffer without any additional functions.  */
->>>>>>> 6f7db5d6
 
 /* For the Linux/i386 boot protocol version 2.03.  */
 struct linux_kernel_header
